# Starts up trials and manages them to ensure no more than a specified number run concurrently.
"""

    A single trial involves sampling the initial parameters once, fixing the RNG seed, and invoking sim.py.

    A job involves running multiple trials (100, 1000, etc.), each with a different RNG seed and, thus, a different set of initial parameters. Each trial is an invocation of sim.py.

    run_job.py takes care of running a simulation job from start to finish. This involves:

        Building the C++ core libraries
        Creating the job's directory where results from each trial are logged
        Recording the state of the repo (git hash + uncommitted changes) so we know the exact state of the simulation that led to certain results. For repeatability.
        Launching the trials manager (run_trials.py)
        Plotting the results once all trials have finished

    Step 4 involves run_trials.py. This file's sole job is to ensure multiple trials ( sim.py instances) run in parallel and then start up new trials when previous ones have finished. Basically, we want to keep the computer busy with running our trials.

"""

import os
import sys
import time
import subprocess

# ============================================= JOB CONFIGURATION CONSTANTS ===========================================
trial_command = sys.argv[1]
trial_command_dir = sys.argv[2]
job_directory_abs = sys.argv[3]
parameter_file_abs = sys.argv[4]
TIMEOUT = int(sys.argv[5])
MAX_CONCURRENT_TRIALS = int(sys.argv[6])
TRIALS = [int(arg) for arg in sys.argv[7:]]
NUM_TRIALS = len(TRIALS)
job_name = os.path.basename(job_directory_abs)

# ensure paths exist
assert os.path.exists(parameter_file_abs), f"Nonexistent: {parameter_file_abs}"
assert os.path.exists(trial_command_dir), f"Nonexistent: {trial_command_dir}"
# ==================================================== HELPER CODE ====================================================


# ANSI escape sequences for colored terminal output  (from ChatGPT)
RED = "\033[31m"
GREEN = "\033[32m"
YELLOW = "\033[33m"
WHITE = "\033[37m"
RESET = "\033[0m"  # Resets all attributes


def get_process_uptime(pid):  # from chatGPT
    try:
        # Read the 'stat' file for the given PID
        with open(f"/proc/{pid}/stat", "r") as file:
            stats = file.read().split()
        # The 22nd value in /proc/[pid]/stat is the start time of the process
        # in clock ticks since the system boot.
        start_ticks = int(stats[21])

        # Get the system uptime and clock tick rate
        with open("/proc/uptime", "r") as file:
            uptime_seconds = float(file.read().split()[0])
        clock_ticks_per_second = os.sysconf(os.sysconf_names["SC_CLK_TCK"])

        # Calculate the process start time in seconds
        start_time_seconds = uptime_seconds - (start_ticks / clock_ticks_per_second)

        # Current time - start time
        process_uptime_seconds = time.time() - (time.time() - start_time_seconds)
        return process_uptime_seconds
    except FileNotFoundError:
        return f"No process with PID {pid} found."
    except IndexError:
        return "Process information could not be parsed."


if __name__ == "__main__":
    process_list = []
    TRIALS_STARTED = 0
    TRIALS_FINISHED = 0

    def updated_process_list():
        global TRIALS_FINISHED
        for process_info in process_list:
            return_code = process_info["process"].poll()
            trial = process_info["trial"]
            pid = process_info["process"].pid
            sent_kill_signal = process_info["sent_kill_signal"]
            if return_code is not None:  # process finished
                if not process_info["is_finished"]:
                    return_code = process_info["process"].returncode
                    color = GREEN if return_code == 0 else RED
                    print(color + f"Trial {trial} finished with return code: {return_code}" + RESET)
                    process_info["is_finished"] = True
                    TRIALS_FINISHED += 1
            else:
                if get_process_uptime(pid) > TIMEOUT and not sent_kill_signal:
                    print(RED + f"Killing trial {trial} due to timeout" + RESET)
                    os.system(f"kill -9 {pid}")
                    process_info["sent_kill_signal"] = True

    while TRIALS_FINISHED < NUM_TRIALS:
        if TRIALS_STARTED < NUM_TRIALS:  # need to run more trials
            number_of_active_trials = TRIALS_STARTED - TRIALS_FINISHED
            if number_of_active_trials < MAX_CONCURRENT_TRIALS:  # can run another trial without freezing up CPU
                TRIAL_NUMBER = TRIALS[TRIALS_STARTED]
                trial_directory_abs = os.path.join(job_directory_abs, "trials", f"trial{TRIAL_NUMBER}")
                trial_output_file = os.path.join(trial_directory_abs, "output.txt")
                os.system(f"mkdir -p {trial_directory_abs}")
                with open(trial_output_file, "w") as outfile:
                    process = subprocess.Popen(
                        trial_command.strip("'").split(" "),
                        env={
                            "TRIAL_NUMBER": str(TRIAL_NUMBER),
                            "TRIAL_DIRECTORY": trial_directory_abs,
                            "PARAMETER_FILEPATH": parameter_file_abs,
                            "TRIAL_NUMBER": str(TRIAL_NUMBER)
                        },
                        cwd=trial_command_dir,
<<<<<<< HEAD
                        # stderr=outfile,
                        # stdout=outfile,
=======
                        stderr=outfile,
                        stdout=outfile,
>>>>>>> 40501b3e
                    )

                    process_info = {
                        "trial": TRIAL_NUMBER,
                        "process": process,
                        "is_finished": False,
                        "sent_kill_signal": False,
                    }

                    process_list.append(process_info)

                print(f"Started trial {TRIAL_NUMBER}")
                TRIALS_STARTED += 1
        updated_process_list()
        time.sleep(0.01)
    print(GREEN + f"All trials finished for job: {job_name}" + RESET)  #<|MERGE_RESOLUTION|>--- conflicted
+++ resolved
@@ -116,13 +116,8 @@
                             "TRIAL_NUMBER": str(TRIAL_NUMBER)
                         },
                         cwd=trial_command_dir,
-<<<<<<< HEAD
-                        # stderr=outfile,
-                        # stdout=outfile,
-=======
                         stderr=outfile,
                         stdout=outfile,
->>>>>>> 40501b3e
                     )
 
                     process_info = {
