--- conflicted
+++ resolved
@@ -39,13 +39,8 @@
             self.prev_values_[file_name] = x
             self.last_log_time_[file_name] = t
 
-<<<<<<< HEAD
-    def log_v(self, file_name, t, x, t_label, x_labels):
-        assert len(x) == len(x_labels)
-=======
     def log_v(self, file_name, data, data_labels):
         assert len(data) == len(data_labels)
->>>>>>> 3e4b789c
         # log a 'v'ector of double values
         if file_name not in self.files_:  # haven't logged to the given file name
             file_path = os.path.join(self.log_dir, file_name)
@@ -53,21 +48,12 @@
             self.files_[file_name] = f
 
             # Write the header
-<<<<<<< HEAD
-            header = ",".join([t_label, *x_labels]) + "\n"
-            f.write(header.encode())
-
-        # Write the data
-        N = len(x) + 1
-        s = struct.pack("d" * N, t, *x)
-=======
             header = ",".join([*data_labels]) + "\n"
             f.write(header.encode())
 
         # Write the data
         N = len(data)
         s = struct.pack("d" * N, *data)
->>>>>>> 3e4b789c
         self.files_[file_name].write(s)
 
     def close_log(self, file_name):
