from multiprocessing import Pool
import time
import numpy as np
from mpl_toolkits.basemap import Basemap
import os

from argusim.visualization.plotter.plot_helper import (
    multiPlot,
    annotateMultiPlot,
    save_figure,
)
from argusim.visualization.plotter.isolated_trace import itm
from argusim.visualization.plotter.parse_bin_file import parse_bin_file_wrapper
from argusim.build.world.pyphysics import ECI2GEOD
from argusim.world.math.quaternions import quatrotation
from argusim.actuators import Magnetorquer
import yaml
from matplotlib.animation import FuncAnimation
import matplotlib.pyplot as plt

# ANSI escape sequences for colored terminal output  (from ChatGPT)
RED = "\033[31m"
GREEN = "\033[32m"
YELLOW = "\033[33m"
WHITE = "\033[37m"
RESET = "\033[0m"  # Resets all attributes


class MontecarloPlots:
    def __init__(
        self,
        trials,
        trials_directory,
        plot_directory,
        PERCENTAGE_OF_DATA_TO_PLOT,
        close_after_saving=True,
    ):
        self.trials = trials
        self.trials_dir = trials_directory
        self.plot_dir = plot_directory
        self.PERCENTAGE_OF_DATA_TO_PLOT = PERCENTAGE_OF_DATA_TO_PLOT
        self.close_after_saving = close_after_saving
        self.NUM_TRIALS = len(self.trials)

    def _get_files_across_trials(self, filename):
        filepaths = []
        for trial_number in self.trials:
            filepath = os.path.join(self.trials_dir, f"trial{trial_number}/{filename}")
            if os.path.exists(filepath):
                filepaths.append((trial_number, filepath))
            else:
                print(RED + f"Trial {trial_number} is missing {filename}" + RESET)
        return filepaths

    def true_state_plots(self):
        filepaths = self._get_files_across_trials("state_true.bin")

        START = time.time()
        args = [(filepath, self.PERCENTAGE_OF_DATA_TO_PLOT) for (_, filepath) in filepaths]
        with Pool() as pool:
            data_dicts = pool.map(parse_bin_file_wrapper, args)
        END = time.time()
        print(f"Elapsed time to read in data: {END-START:.2f} s")

        # ==========================================================================
        XYZt = itm.figure()

        ground_track = itm.figure()
        m = Basemap()  # cylindrical projection by default
        m.bluemarble()
        m.drawcoastlines(linewidth=0.5)
        m.drawparallels(np.arange(-90, 90, 15), linewidth=0.2, labels=[1, 1, 0, 0])
        m.drawmeridians(np.arange(-180, 180, 30), linewidth=0.2, labels=[0, 0, 0, 1])

        for i, (trial_number, _) in enumerate(filepaths):
            itm.figure(XYZt)

            x_km = data_dicts[i]["r_x ECI [m]"] / 1000
            y_km = data_dicts[i]["r_y ECI [m]"] / 1000
            z_km = data_dicts[i]["r_z ECI [m]"] / 1000
            time_vec = data_dicts[i]["Time [s]"]
            multiPlot(
                time_vec,
                [x_km, y_km, z_km],
                seriesLabel=f"_{trial_number}",
            )

            # TODO convert from ECI to ECEF
            lon = np.zeros_like(x_km)
            lat = np.zeros_like(x_km)
            for k in range(len(x_km)):
                lon[k], lat[k], _ = ECI2GEOD([x_km[k] * 1000, y_km[k] * 1000, z_km[k] * 1000], time_vec[k])

            # https://matplotlib.org/basemap/stable/users/examples.html
            itm.figure(ground_track)
            m.scatter(lon, lat, s=0.5, c="y", marker=".", label=f"_{trial_number}", latlon=True)
            m.scatter(lon[0], lat[0], marker="*", color="green", label="Start")
            m.scatter(lon[-1], lat[-1], marker="*", color="red", label="End")

        itm.figure(XYZt)
        annotateMultiPlot(title="True Position (ECI) [km]", ylabels=["r_x", "r_y", "r_z"])
        save_figure(XYZt, self.plot_dir, "position_ECI_true.png", self.close_after_saving)

        itm.figure(ground_track)
        itm.gca().set_aspect("equal")
        itm.title("Ground Track [Green: Start    Red: End]")
        save_figure(ground_track, self.plot_dir, "ground_track.png", self.close_after_saving)
        # ==========================================================================
<<<<<<< HEAD
        # Plot the ECI trajectory in 3D and add a vector of the mean sun direction
        fig = plt.figure()
        ax = fig.add_subplot(111, projection='3d')

        max_range = 0
        for i, trial_number in enumerate(self.trials):
            x_km = data_dicts[i]["r_x ECI [m]"] / 1000
            y_km = data_dicts[i]["r_y ECI [m]"] / 1000
            z_km = data_dicts[i]["r_z ECI [m]"] / 1000
            ax.plot(x_km, y_km, z_km, label=f'Trial {trial_number}', color='red')

            max_range = max(max_range, np.max(np.abs(x_km)), np.max(np.abs(y_km)), np.max(np.abs(z_km)))

            # Mark points where the orbit crosses the xy plane
            crossings = 0
            for j in range(1, len(z_km)):
                if z_km[j-1] * z_km[j] < 0:  # Check for sign change indicating a crossing
                    # Interpolate to find the crossing point
                    t = -z_km[j-1] / (z_km[j] - z_km[j-1])
                    x_cross = x_km[j-1] + t * (x_km[j] - x_km[j-1])
                    y_cross = y_km[j-1] + t * (y_km[j] - y_km[j-1])
                    ax.scatter(x_cross, y_cross, 0, color='blue', s=50, label='XY Plane Crossing')
                    crossings += 1
                    if crossings >= 2:
                        break

                    # Calculate the angle to the sun vector
                    sun_vector = np.array([data_dicts[i]["rSun_x ECI [m]"][j], data_dicts[i]["rSun_y ECI [m]"][j], data_dicts[i]["rSun_z ECI [m]"][j]])
                    sun_vector /= np.linalg.norm(sun_vector)
                    orbit_vector = np.array([x_cross, y_cross, 0])
                    orbit_vector /= np.linalg.norm(orbit_vector)
                    angle_to_sun = np.rad2deg(np.arccos(np.dot(sun_vector, orbit_vector)))
                    ax.text(x_cross, y_cross, 0, f'{angle_to_sun:.1f}°', color='blue')

        # Calculate the mean sun direction
        mean_sun_x = np.mean([data_dicts[i]["rSun_x ECI [m]"] for i in range(len(self.trials))], axis=1)
        mean_sun_y = np.mean([data_dicts[i]["rSun_y ECI [m]"] for i in range(len(self.trials))], axis=1)
        mean_sun_z = np.mean([data_dicts[i]["rSun_z ECI [m]"] for i in range(len(self.trials))], axis=1)
        mean_sun_direction = np.array([mean_sun_x, mean_sun_y, mean_sun_z]).flatten()
        mean_sun_direction /= np.linalg.norm(mean_sun_direction)

        # Plot the mean sun direction vector
        earth_radius_km = 6371
        start_point = mean_sun_direction * earth_radius_km
        ax.quiver(0, 0, 0, mean_sun_direction[0], mean_sun_direction[1], mean_sun_direction[2], 
              length=earth_radius_km, color='orange', label='Mean Sun Direction')

        ax.set_xlabel('X [km]')
        ax.set_ylabel('Y [km]')
        ax.set_zlabel('Z [km]')
        ax.legend()
        ax.text(start_point[0], start_point[1], start_point[2], "Sun Direction", color='orange')

        # Set identical limits for all axes
        ax.set_xlim([-max_range, max_range])
        ax.set_ylim([-max_range, max_range])
        ax.set_zlim([-max_range, max_range])
        ax.set_box_aspect([1, 1, 1])  # Aspect ratio is 1:1:1

        ax.view_init(elev=90, azim=0)
        plt.savefig(os.path.join(self.plot_dir, "eci_trajectory_with_mean_sun_direction.png"))
        plt.close(fig)
        # ==========================================================================
=======
        # Truth Velocity (ECI)
>>>>>>> 183cf0f2
        itm.figure()
        for i, (trial_number, _) in enumerate(filepaths):
            multiPlot(
<<<<<<< HEAD
                data_dicts[i]["Time [s]"]- data_dicts[i]["Time [s]"][0],
                np.array([data_dicts[i]["v_x ECI [m/s]"], data_dicts[i]["v_y ECI [m/s]"], data_dicts[i]["v_z ECI [m/s]"]])
=======
                data_dicts[i]["Time [s]"],
                np.array(
                    [data_dicts[i]["v_x ECI [m/s]"], data_dicts[i]["v_y ECI [m/s]"], data_dicts[i]["v_z ECI [m/s]"]]
                )
>>>>>>> 183cf0f2
                / 1000,
                seriesLabel=f"_{trial_number}",
            )
        annotateMultiPlot(title="True Velocity (ECI) [km/s]", ylabels=["$v_x$", "$v_y$", "$v_z$"])
        save_figure(itm.gcf(), self.plot_dir, "velocity_ECI_true.png", self.close_after_saving)
        # ==========================================================================
        # Truth Attitude
        itm.figure()
        for i, (trial_number, _) in enumerate(filepaths):
            multiPlot(
                data_dicts[i]["Time [s]"]- data_dicts[i]["Time [s]"][0],
                [data_dicts[i]["q_w"], data_dicts[i]["q_x"], data_dicts[i]["q_y"], data_dicts[i]["q_z"]],
                seriesLabel=f"_{trial_number}",
                linewidth=0.5
            )
        annotateMultiPlot(title="True attitude [-]", ylabels=["$q_w$", "$q_x$", "$q_y$", "$q_z$"])
        save_figure(itm.gcf(), self.plot_dir, "attitude_true.png", self.close_after_saving)
        # ==========================================================================
        # Truth body angular rate
        itm.figure()
        for i, (trial_number, _) in enumerate(filepaths):
            multiPlot(
<<<<<<< HEAD
                data_dicts[i]["Time [s]"]- data_dicts[i]["Time [s]"][0],
                [data_dicts[i]["omega_x [rad/s]"], data_dicts[i]["omega_y [rad/s]"], data_dicts[i]["omega_z [rad/s]"]],
=======
                data_dicts[i]["Time [s]"],
                np.rad2deg(
                    [
                        data_dicts[i]["omega_x [rad/s]"],
                        data_dicts[i]["omega_y [rad/s]"],
                        data_dicts[i]["omega_z [rad/s]"],
                    ]
                ),
>>>>>>> 183cf0f2
                seriesLabel=f"_{trial_number}",
            )
        annotateMultiPlot(title="True body angular rate [rad/s]", ylabels=["x", "y", "z"])
        save_figure(itm.gcf(), self.plot_dir, "body_omega_true.png", self.close_after_saving)
        # ==========================================================================
        # Truth magnetic field in ECI
        itm.figure()
        for i, (trial_number, _) in enumerate(filepaths):
            multiPlot(
                data_dicts[i]["Time [s]"]- data_dicts[i]["Time [s]"][0],
                [data_dicts[i]["xMag ECI [T]"], data_dicts[i]["yMag ECI [T]"], data_dicts[i]["zMag ECI [T]"]],
                seriesLabel=f"_{trial_number}",
            )
        annotateMultiPlot(title="ECI Magnetic Field [T]", ylabels=["x", "y", "z"])
        save_figure(itm.gcf(), self.plot_dir, "mag_field_true.png", self.close_after_saving)
        # ==========================================================================
        # Truth sun direction in ECI
        itm.figure()
        for i, (trial_number, _) in enumerate(filepaths):
            multiPlot(
                data_dicts[i]["Time [s]"]- data_dicts[i]["Time [s]"][0],
                [data_dicts[i]["rSun_x ECI [m]"], data_dicts[i]["rSun_y ECI [m]"], data_dicts[i]["rSun_z ECI [m]"]],
                seriesLabel=f"_{trial_number}",
            )
        annotateMultiPlot(title="Sun Position in ECI [m]", ylabels=["x", "y", "z"])
        save_figure(itm.gcf(), self.plot_dir, "ECI_sun_direction.png", self.close_after_saving)
        # ==========================================================================
        # Plot the angle between the angular momentum and the sun vector with the major inertia axis
        # load inertia from config file (temp solution)
        with open(os.path.join(self.trials_dir, "../../../configs/params.yaml"), "r") as f:
            pyparams = yaml.safe_load(f)
<<<<<<< HEAD
        
        J_ref = np.array(pyparams["inertia"]["nominal_inertia"]).reshape((3,3))
        eigenvalues, _ = np.linalg.eig(J_ref)
        J_ref_max = np.max(eigenvalues)
        delta = np.deg2rad(15)
        target_ang_mom_norm = np.linalg.norm( J_ref_max * np.deg2rad(pyparams["tgt_ss_ang_vel"]))
        max_ang_mom = 0
        spin_stabilize_times = []
        sun_point_times = []
        itm.figure()
        for i, trial_number in enumerate(self.trials):
            with open(os.path.join(self.trials_dir, f"trial{trial_number}/trial_params.yaml"), "r") as f:
                pyparams2 = yaml.safe_load(f)
            J = np.array(pyparams2[pyparams2.index("inertia") + 1]).reshape((3,3))
            eigenvalues, eigenvectors = np.linalg.eig(J)
            idx = np.argsort(eigenvalues)
            major_axis = eigenvectors[:, idx[2]]
            if major_axis[np.argmax(np.abs(major_axis))] < 0:
                major_axis = -major_axis
=======

        J = np.array(pyparams["inertia"]["nominal_inertia"]).reshape((3, 3))
        eigenvalues, eigenvectors = np.linalg.eig(J)
        idx = np.argsort(eigenvalues)
        major_axis = eigenvectors[:, idx[2]]
        if major_axis[np.argmax(np.abs(major_axis))] < 0:
            major_axis = -major_axis
        for i, (trial_number, _) in enumerate(filepaths):
>>>>>>> 183cf0f2
            bsun_vector = []
            ang_mom_vector = []
            ang_mom_norm_vector = []
            for j in range(len(data_dicts[i]["Time [s]"])):
                # Assuming the attitude quaternion is in the form [w, x, y, z]
                quat = np.array(
                    [data_dicts[i]["q_w"][j], data_dicts[i]["q_x"][j], data_dicts[i]["q_y"][j], data_dicts[i]["q_z"][j]]
                )
                sun_vector_eci = np.array(
                    [
                        data_dicts[i]["rSun_x ECI [m]"][j],
                        data_dicts[i]["rSun_y ECI [m]"][j],
                        data_dicts[i]["rSun_z ECI [m]"][j],
                    ]
                )
                # Rotate the sun vector from ECI to body frame using the quaternion
                Re2b = quatrotation(quat).T
                sun_vector_body = Re2b @ sun_vector_eci
                sun_vector_body = sun_vector_body / np.linalg.norm(sun_vector_body)
<<<<<<< HEAD
                ang_vel = np.array([data_dicts[i]["omega_x [rad/s]"][j], data_dicts[i]["omega_y [rad/s]"][j], data_dicts[i]["omega_z [rad/s]"][j]])
=======
                angle_sv = np.rad2deg(np.arccos(np.dot(sun_vector_body, major_axis)))
                bsun_vector.append(angle_sv)
                ang_vel = np.array(
                    [
                        data_dicts[i]["omega_x [rad/s]"][j],
                        data_dicts[i]["omega_y [rad/s]"][j],
                        data_dicts[i]["omega_z [rad/s]"][j],
                    ]
                )
>>>>>>> 183cf0f2
                ang_mom = J @ ang_vel
                ang_mom_norm = np.linalg.norm(ang_mom)
                ang_mom_norm_vector.append(ang_mom_norm)
                ang_mom = ang_mom / ang_mom_norm
                angle_am = np.rad2deg(np.arccos(np.dot(ang_mom, major_axis)))
                ang_mom_vector.append(angle_am)
<<<<<<< HEAD
                # angle_sv = np.rad2deg(np.arccos(np.dot(sun_vector_body, major_axis)))
                angle_sv = np.rad2deg(np.arccos(np.dot(sun_vector_body, ang_mom)))
                bsun_vector.append(angle_sv)
                
                if max(ang_mom_norm_vector) > max_ang_mom:
                    max_ang_mom = max(ang_mom_norm_vector)
                
            bsun_vector    = np.array(bsun_vector).T
=======
                ang_mom_norm
            bsun_vector = np.array(bsun_vector).T
>>>>>>> 183cf0f2
            ang_mom_vector = np.array(ang_mom_vector).T
            time_data = data_dicts[i]["Time [s]"] - data_dicts[i]["Time [s]"][0]
            if time_data[-1] > 4 * 24 * 3600:
                time_data /= 24 * 3600
                time_label = "Time [days]"
            elif time_data[-1] > 4 * 3600:
                time_data /= 3600
                time_label = "Time [hours]"
            elif time_data[-1] > 4 * 60:
                time_data /= 60
                time_label = "Time [minutes]"
            else:
                time_label = "Time [s]"
            am_norm_error = np.abs(target_ang_mom_norm - ang_mom_norm_vector) / target_ang_mom_norm
            ss_condition = (am_norm_error < np.deg2rad(15)) & (ang_mom_vector < 15)
            spin_stabilize_time = time_data[np.where(ss_condition)[0][0]] if np.any(ss_condition) else time_data[-1]
            sp_condition = (time_data > spin_stabilize_time) & (bsun_vector <= 10.1)
            sun_point_time = time_data[np.where(sp_condition)[0][0]] if np.any(sp_condition) else time_data[-1]
            
            spin_stabilize_times.append(spin_stabilize_time)
            sun_point_times.append(sun_point_time)

            multiPlot(
                time_data,
                [bsun_vector, ang_mom_vector, ang_mom_norm_vector],
                seriesLabel=f"_{trial_number}",
            )
<<<<<<< HEAD

            # annotateMultiPlot(title="Sun Pointing/Spin Stabilization", 
            #                   ylabels=["SunVector/AngMom Angle [deg]", "AngMom/MajorAx Angle [deg]", "AngMom norm [Nms]"],)

        time_data = data_dicts[0]["Time [s]"] - data_dicts[0]["Time [s]"][0]
        if time_data[-1] > 4 * 24 * 3600:
            time_data /= 24 * 3600
            time_label = "Time [days]"
        elif time_data[-1] > 4 * 3600:
            time_data /= 3600
            time_label = "Time [hours]"
        elif time_data[-1] > 4 * 60:
            time_data /= 60
            time_label = "Time [minutes]"
        else:
            time_label = "Time [s]"

        annotateMultiPlot(title="Sun Pointing/Spin Stabilization", 
                        ylabels=["$\\angle_{\\mathbf{s}/\\mathbf{h}} [\\degree]$", 
                                "$\\angle_{\\mathbf{h}/\\mathbf{I_{max}}} [\\degree]$",
                                "$||\\mathbf{h}|| [Nms]$"])

        # sun pointing threshold
        itm.subplot(3, 1, 1)
        itm.axhline(y=10, color='red', linestyle='--', linewidth=1.0)
        plt.xlim([0, time_data[-1]])
        plt.ylim([0, 180])
        plt.xlabel(time_label)
        # ang mom pointing threshold
        itm.subplot(3, 1, 2)
        itm.axhline(y=15, color='red', linestyle='--', linewidth=1.0)
        plt.xlim([0, time_data[-1]])
        plt.ylim([0, 180])
        plt.xlabel(time_label)
        # ang mom norm threshold
        itm.subplot(3, 1, 3) 
        itm.axhline(y=target_ang_mom_norm*(1-delta), color='red', linestyle='--', linewidth=1.0)
        itm.axhline(y=target_ang_mom_norm*(1+delta), color='red', linestyle='--', linewidth=1.0)
        plt.xlim([0, time_data[-1]])
        plt.ylim([0, max_ang_mom])
        plt.xlabel(time_label)

=======
        annotateMultiPlot(
            title="Sun Pointing/Spin Stabilization",
            ylabels=["SunVector/MajorAx Angle [deg]", "AngMom/MajorAx Angle [deg]", "AngMom norm [Nms]"],
        )
>>>>>>> 183cf0f2
        save_figure(itm.gcf(), self.plot_dir, "sun_vector_body.png", self.close_after_saving)
        # ==========================================================================
        # Plot the spin stabilization time and the sun pointing after spin stabilization time separately
        plt.figure()

        # Spin stabilization time
        plt.subplot(2, 1, 1)
        plt.hist(spin_stabilize_times, bins=20, alpha=0.7, label='Spin Stabilize Time')
        plt.xlabel(time_label)
        plt.ylabel('Frequency')
        plt.legend()
        plt.title('Histogram of Spin Stabilize Times')

        # Sun pointing time after spin stabilization
        plt.subplot(2, 1, 2)
        sun_point_times_minus_spin_stabilize_times = [sun_point_times[i] - spin_stabilize_times[i] for i in range(len(spin_stabilize_times))]
        plt.hist(sun_point_times_minus_spin_stabilize_times, bins=20, alpha=0.7, label='Sun Point Time')
        plt.xlabel(time_label)
        plt.ylabel('Frequency')
        plt.legend()
        plt.title('Histogram of Sun Point After SS Times')

        plt.tight_layout()
        plt.savefig(os.path.join(self.plot_dir, "spin_stabilize_sun_point_histogram_separate.png"))
        plt.close()
        # ==========================================================================
        # Reaction Wheel Speed and Torque
        num_RWs = pyparams["reaction_wheels"]["N_rw"]

        # G_rw_b = np.array(pyparams["rw_orientation"]).reshape(3, num_RWs)
        itm.figure()
        for i, (trial_number, _) in enumerate(filepaths):
            rw_speed = [data_dicts[i]["omega_RW_" + str(j) + " [rad/s]"] for j in range(num_RWs)]
            rw_speed_labels = [f"RW_{j}" for j in range(num_RWs)]
            torque_rw = [data_dicts[i]["T_RW_" + str(j) + " [Nm]"] for j in range(num_RWs)]
            rw_torque_labels = [f"Torque_RW_{j}" for j in range(num_RWs)]
            rw_speed_torque = rw_speed + torque_rw
            rw_speed_torque_labels = rw_speed_labels + rw_torque_labels
            multiPlot(
<<<<<<< HEAD
            data_dicts[i]["Time [s]"]- data_dicts[i]["Time [s]"][0],
            rw_speed_torque,
            seriesLabel=f"_{trial_number}",
=======
                data_dicts[i]["Time [s]"],
                rw_speed_torque,
                seriesLabel=f"_{trial_number}",
>>>>>>> 183cf0f2
            )
        annotateMultiPlot(title="Reaction Wheel Speed and Torque", ylabels=rw_speed_torque_labels)
        save_figure(itm.gcf(), self.plot_dir, "rw_w_T_true.png", self.close_after_saving)
        # ==========================================================================
        # Magnetorquer dipole moment
        num_MTBs = pyparams["magnetorquers"]["N_mtb"]
        Magnetorquers = [Magnetorquer(pyparams["magnetorquers"], IdMtb) for IdMtb in range(num_MTBs)]
        itm.figure()
        for i, (trial_number, _) in enumerate(filepaths):
            volt_magnetorquer = np.array([data_dicts[i]["V_MTB_" + str(j) + " [V]"] for j in range(num_MTBs)])
            mtb_dipole_moment = np.zeros((num_MTBs, len(data_dicts[i]["Time [s]"])))
            for j in range(len(data_dicts[i]["Time [s]"])):
                for k in range(num_MTBs):
                    Magnetorquers[k].set_voltage(volt_magnetorquer[k][j])
                    mtb_dipole_moment[k][j] = np.linalg.norm(Magnetorquers[k].get_dipole_moment())

            mtb_dipole_moment_labels = [f"MTB_{j} [Cm]" for j in range(num_MTBs)]
            multiPlot(
<<<<<<< HEAD
            data_dicts[i]["Time [s]"]- data_dicts[i]["Time [s]"][0],
            mtb_dipole_moment,
            seriesLabel=f"_{trial_number}",
=======
                data_dicts[i]["Time [s]"],
                mtb_dipole_moment,
                seriesLabel=f"_{trial_number}",
>>>>>>> 183cf0f2
            )
        annotateMultiPlot(title="Magnetorquer Dipole Moment [C*m]", ylabels=mtb_dipole_moment_labels)
        save_figure(itm.gcf(), self.plot_dir, "mtb_dipole_moment_true.png", self.close_after_saving)
        # ==========================================================================
        # Nadir Pointing
        # Orbit Pointing
        G_rw_b = np.array(pyparams["reaction_wheels"]["rw_orientation"]).reshape(3, num_RWs)
        nadir_cam_dir = np.array(pyparams["nadir_cam_dir"])
        itm.figure()
        for i, (trial_number, _) in enumerate(filepaths):
            nadir_cam_dir_angle = []
            rw_orb_dir_angle = []
            for j in range(len(data_dicts[i]["Time [s]"])):
                quat = np.array(
                    [data_dicts[i]["q_w"][j], data_dicts[i]["q_x"][j], data_dicts[i]["q_y"][j], data_dicts[i]["q_z"][j]]
                )
                RE2b = quatrotation(quat).T
                eci_pos = np.array(
                    [data_dicts[i]["r_x ECI [m]"][j], data_dicts[i]["r_y ECI [m]"][j], data_dicts[i]["r_z ECI [m]"][j]]
                )
                nadir_vector = -RE2b @ eci_pos
                nadir_vector = nadir_vector / np.linalg.norm(nadir_vector)
                cam_angle = np.rad2deg(np.arccos(np.dot(nadir_cam_dir, nadir_vector)))
                nadir_cam_dir_angle.append(cam_angle)

                eci_vel = np.array(
                    [
                        data_dicts[i]["v_x ECI [m/s]"][j],
                        data_dicts[i]["v_y ECI [m/s]"][j],
                        data_dicts[i]["v_z ECI [m/s]"][j],
                    ]
                )
                orb_ang_dir = np.cross(eci_pos, eci_vel)
                orb_ang_dir = orb_ang_dir / np.linalg.norm(orb_ang_dir)
                orb_ang_dir = Re2b @ orb_ang_dir
                sun_pos = np.array(
                    [
                        data_dicts[i]["rSun_x ECI [m]"][j],
                        data_dicts[i]["rSun_y ECI [m]"][j],
                        data_dicts[i]["rSun_z ECI [m]"][j],
                    ]
                )
                if np.dot(sun_pos, orb_ang_dir) < 0:
                    orb_ang_dir = -orb_ang_dir
                orb_angle = np.rad2deg(np.arccos(np.dot(orb_ang_dir, G_rw_b)))
                rw_orb_dir_angle.append(orb_angle)

            multiPlot(
<<<<<<< HEAD
            data_dicts[i]["Time [s]"]- data_dicts[i]["Time [s]"][0],
            [nadir_cam_dir_angle, rw_orb_dir_angle],
            seriesLabel=f"_{trial_number}",
=======
                data_dicts[i]["Time [s]"],
                [nadir_cam_dir_angle, rw_orb_dir_angle],
                seriesLabel=f"_{trial_number}",
>>>>>>> 183cf0f2
            )
        annotateMultiPlot(
            title="Nadir and Orbit Ang Mom alignment", ylabels=["Nadir Cam Dir Angle [deg]", "Orbit Dir Angle [deg]"]
        )
        save_figure(itm.gcf(), self.plot_dir, "nad_orb_point_true.png", self.close_after_saving)
        # ==========================================================================
        # Total Body frame torque of magnetorquers

        itm.figure()
        for i, (trial_number, _) in enumerate(filepaths):
            volt_magnetorquer = np.array([data_dicts[i]["V_MTB_" + str(j) + " [V]"] for j in range(num_MTBs)])
            mag_field = np.array(
                [data_dicts[i]["xMag ECI [T]"], data_dicts[i]["yMag ECI [T]"], data_dicts[i]["zMag ECI [T]"]]
            )
            quat = np.array([data_dicts[i]["q_w"], data_dicts[i]["q_x"], data_dicts[i]["q_y"], data_dicts[i]["q_z"]])
            torque_magnetorquer = np.zeros((3, len(data_dicts[i]["Time [s]"])))
            for j in range(len(data_dicts[i]["Time [s]"])):
                RE2b = quatrotation(quat[:, j]).T
                mag_field_loc = RE2b @ mag_field[:, j]
                for k in range(num_MTBs):
                    Magnetorquers[k].set_voltage(volt_magnetorquer[k][j])
                torque_magnetorquer[:, j] = np.sum(
                    [Magnetorquers[k].get_torque(mag_field_loc) for k in range(num_MTBs)], axis=0
                )

            total_torque = torque_magnetorquer.tolist()
            multiPlot(
<<<<<<< HEAD
            data_dicts[i]["Time [s]"]- data_dicts[i]["Time [s]"][0],
            total_torque,
            seriesLabel=f"_{trial_number}",
=======
                data_dicts[i]["Time [s]"],
                total_torque,
                seriesLabel=f"_{trial_number}",
>>>>>>> 183cf0f2
            )
        annotateMultiPlot(
            title="Total Magnetorquer Body Frame Torque [Nm]", ylabels=["T_x [Nm]", "T_y [Nm]", "T_z [Nm]"]
        )
        save_figure(itm.gcf(), self.plot_dir, "total_mtb_body_frame_torque.png", self.close_after_saving)
<<<<<<< HEAD

        # ==========================================================================
        #  Video of attitude (very long, needs flag to enable)
        """
        fig = plt.figure()
        ax = fig.add_subplot(111, projection='3d')
        ax.set_xlim([-1, 1])
        ax.set_ylim([-1, 1])
        ax.set_zlim([-1, 1])
        ax.set_xlabel('X')
        ax.set_ylabel('Y')
        ax.set_zlabel('Z')
        ax.set_title('Attitude Animation in ECI with Sun Vector')

        quiver_nadir = ax.quiver(0, 0, 0, 0, 0, 0, length=1.0, normalize=True, color='r', label='Nadir')
        quiver_mag   = ax.quiver(0, 0, 0, 0, 0, 0, length=1.0, normalize=True, color='g', label='Mag Field')
        quiver_sp    = ax.quiver(0, 0, 0, 0, 0, 0, length=1.0, normalize=True, color='b', label='Solar Panels/+Z')
        # quiver_x2 = ax.quiver(0, 0, 0, 0, 0, 0, length=1.0, normalize=True, label='Min J Axis')
        # quiver_y2 = ax.quiver(0, 0, 0, 0, 0, 0, length=1.0, normalize=True, label='Med J Axis')
        quiver_im = ax.quiver(0, 0, 0, 0, 0, 0, length=1.0, normalize=True, color='k', label='Max J Axis')
        sun_quiver = ax.quiver(0, 0, 0, 0, 0, 0, length=1.0, normalize=True, color='y', label='Sun Vector')
        ax.legend([quiver_nadir, quiver_mag, quiver_sp, quiver_im, sun_quiver], ['Nadir', 'Mag Field', 'Solar Panels/+Z', 'Max J Axis', 'Sun Vector'])

        def update_quiver(num, data_dicts, quiver_nadir, quiver_mag, quiver_sp, quiver_im, sun_quiver):
            quat = np.array([data_dicts[0]["q_w"][num], data_dicts[0]["q_x"][num], data_dicts[0]["q_y"][num], data_dicts[0]["q_z"][num]])
            
            Re2b = quatrotation(quat)
            nadir = -np.array([data_dicts[0]["r_x ECI [m]"][num], data_dicts[0]["r_y ECI [m]"][num], data_dicts[0]["r_z ECI [m]"][num]])
            nadir = nadir / np.linalg.norm(nadir)
            mag_field = np.array([data_dicts[0]["xMag ECI [T]"][num], data_dicts[0]["yMag ECI [T]"][num], data_dicts[0]["zMag ECI [T]"][num]])
            mag_field = mag_field / np.linalg.norm(mag_field)
            body_z = Re2b @ G_rw_b.flatten()
            # inertia_min = Re2b @ eigenvectors[:, idx[0]]
            # inertia_med = Re2b @ eigenvectors[:, idx[1]]
            inertia_max = Re2b @ major_axis
            sun_vector_eci = np.array([data_dicts[0]["rSun_x ECI [m]"][num], data_dicts[0]["rSun_y ECI [m]"][num], data_dicts[0]["rSun_z ECI [m]"][num]])
            sun_vector_eci = sun_vector_eci / np.linalg.norm(sun_vector_eci)

            quiver_nadir.set_segments([[[0, 0, 0], nadir]])
            quiver_mag.set_segments([[[0, 0, 0], mag_field]])
            quiver_sp.set_segments([[[0, 0, 0], body_z]])
            quiver_im.set_segments([[[0, 0, 0], inertia_max]])
            sun_quiver.set_segments([[[0, 0, 0], sun_vector_eci]])

            return quiver_nadir, quiver_mag, quiver_sp, quiver_im, sun_quiver
        
        fps = 24
        max_duration = 15  # seconds
        max_frames = fps * max_duration
        total_frames = len(data_dicts[0]["Time [s]"])
        step = max(1, total_frames // max_frames)

        ani = FuncAnimation(fig, update_quiver, frames=range(0, total_frames, step), fargs=(data_dicts, quiver_nadir, quiver_mag, quiver_sp, quiver_im, sun_quiver), interval=1000/fps, blit=False)
        ani.save(os.path.join(self.plot_dir, 'att_anim_BF_Sun.gif'), writer='pillow', fps=20)
        """
=======
        # ========================= True gyro bias plots =========================
        filepaths = self._get_files_across_trials("gyro_bias_true.bin")

        START = time.time()
        args = [(filepath, self.PERCENTAGE_OF_DATA_TO_PLOT) for (_, filepath) in filepaths]
        with Pool() as pool:
            data_dicts = pool.map(parse_bin_file_wrapper, args)
        END = time.time()
        print(f"Elapsed time to read in data: {END-START:.2f} s")
        # --------------------------------------------------------------------------
        itm.figure()
        for i, (trial_number, _) in enumerate(filepaths):
            multiPlot(
                data_dicts[i]["Time [s]"],
                np.rad2deg(
                    np.array([data_dicts[i]["x [rad/s]"], data_dicts[i]["y [rad/s]"], data_dicts[i]["z [rad/s]"]])
                ),
                seriesLabel=f"_{trial_number}",
            )
        annotateMultiPlot(title="True Gyro Bias [deg/s]", ylabels=["$x$", "$y$", "$z$"])
        save_figure(itm.gcf(), self.plot_dir, "gyro_bias_true.png", self.close_after_saving)

    def sensor_measurement_plots(self):
        # ======================= Gyro measurement plots =======================
        filepaths = self._get_files_across_trials("gyro_measurement.bin")

        START = time.time()
        args = [(filepath, 100) for (_, filepath) in filepaths]
        with Pool() as pool:
            data_dicts = pool.map(parse_bin_file_wrapper, args)
        END = time.time()
        print(f"Elapsed time to read in data: {END-START:.2f} s")
        # --------------------------------------------------------------------------
        itm.figure()
        for i, (trial_number, _) in enumerate(filepaths):
            multiPlot(
                data_dicts[i]["Time [s]"],
                np.rad2deg(
                    np.array([data_dicts[i]["x [rad/s]"], data_dicts[i]["y [rad/s]"], data_dicts[i]["z [rad/s]"]])
                ),
                seriesLabel=f"_{trial_number}",
            )
        annotateMultiPlot(title="Gyro measurement [deg/s]", ylabels=["$\Omega_x$", "$\Omega_y$", "$\Omega_z$"])
        save_figure(itm.gcf(), self.plot_dir, "gyro_measurement.png", self.close_after_saving)
        # ====================== Sun Sensor measurement plots ======================
        filepaths = self._get_files_across_trials("sun_sensor_measurement.bin")

        START = time.time()
        args = [(filepath, 100) for (_, filepath) in filepaths]
        with Pool() as pool:
            data_dicts = pool.map(parse_bin_file_wrapper, args)
        END = time.time()
        print(f"Elapsed time to read in data: {END-START:.2f} s")
        # --------------------------------------------------------------------------
        itm.figure()
        for i, (trial_number, _) in enumerate(filepaths):
            multiPlot(
                data_dicts[i]["Time [s]"],
                np.array([data_dicts[i]["x [-]"], data_dicts[i]["y [-]"], data_dicts[i]["z [-]"]]),
                seriesLabel=f"_{trial_number}",
            )
        annotateMultiPlot(title="Measured Sun Ray in body frame", ylabels=["x", "y", "z"])
        save_figure(itm.gcf(), self.plot_dir, "sun_sensor_body_measurement.png", self.close_after_saving)

        # ====================== Magnetometer measurement plots ======================
        filepaths = self._get_files_across_trials("magnetometer_measurement.bin")

        START = time.time()
        args = [(filepath, 100) for (_, filepath) in filepaths]
        with Pool() as pool:
            data_dicts = pool.map(parse_bin_file_wrapper, args)
        END = time.time()
        print(f"Elapsed time to read in data: {END-START:.2f} s")
        # --------------------------------------------------------------------------
        itm.figure()
        for i, (trial_number, _) in enumerate(filepaths):
            multiPlot(
                data_dicts[i]["Time [s]"],
                np.array([data_dicts[i]["x [T]"], data_dicts[i]["y [T]"], data_dicts[i]["z [T]"]]),
                seriesLabel=f"_{trial_number}",
            )
        annotateMultiPlot(title="Measured B field in body frame", ylabels=["x", "y", "z"])
        save_figure(itm.gcf(), self.plot_dir, "magnetometer_measurement.png", self.close_after_saving)

    def _plot_state_estimate_covariance(self):
        filepaths = self._get_files_across_trials("state_covariance.bin")

        START = time.time()
        args = [(filepath, self.PERCENTAGE_OF_DATA_TO_PLOT) for (_, filepath) in filepaths]
        with Pool() as pool:
            data_dicts = pool.map(parse_bin_file_wrapper, args)
        END = time.time()
        print(f"Elapsed time to read in data: {END-START:.2f} s")

        # point-wise minimum std-dev across all self.trials at each point in time
        min_sigma_attitude_x = None
        min_sigma_attitude_y = None
        min_sigma_attitude_z = None
        min_sigma_gyro_bias_x = None
        min_sigma_gyro_bias_y = None
        min_sigma_gyro_bias_z = None

        summed_sigma_attitude_x = None
        summed_sigma_attitude_y = None
        summed_sigma_attitude_z = None
        summed_sigma_gyro_bias_x = None
        summed_sigma_gyro_bias_y = None
        summed_sigma_gyro_bias_z = None

        # point-wise maximum std-dev across all self.trials at each point in time
        max_sigma_attitude_x = None
        max_sigma_attitude_y = None
        max_sigma_attitude_z = None
        max_sigma_gyro_bias_x = None
        max_sigma_gyro_bias_y = None
        max_sigma_gyro_bias_z = None

        # self.trials might have slightly different lengths; identify length of the
        # longest trial and pad the other time series to match that length
        num_datapoints = [len(data_dicts[i]["Time [s]"]) for i in range(len(data_dicts))]
        N_max = max(num_datapoints)

        for i, (trial_number, _) in enumerate(filepaths):
            data_dict = data_dicts[i]

        t = None
        # fmt: off
        for i, (trial_number, _) in enumerate(filepaths):
            data_dict = data_dicts[i]
            N = num_datapoints[i]
            if t is None and N == N_max:
                t = data_dict["Time [s]"]

            padding_length = N_max - N
            padding = np.empty((padding_length))
            padding[:] = np.nan

            sigma_attitude_x = np.concatenate((np.rad2deg(data_dict["attitude error x [rad]"]), padding))
            sigma_attitude_y = np.concatenate((np.rad2deg(data_dict["attitude error y [rad]"]), padding))
            sigma_attitude_z = np.concatenate((np.rad2deg(data_dict["attitude error z [rad]"]), padding))
            sigma_gyro_bias_x = np.concatenate((np.rad2deg(data_dict["gyro bias error x [rad/s]"]), padding))
            sigma_gyro_bias_y = np.concatenate((np.rad2deg(data_dict["gyro bias error y [rad/s]"]), padding))
            sigma_gyro_bias_z = np.concatenate((np.rad2deg(data_dict["gyro bias error z [rad/s]"]), padding))
            # "RuntimeWarning: All-NaN axis encountered" is expected
            min_sigma_attitude_x = sigma_attitude_x if min_sigma_attitude_x is None else np.nanmin((min_sigma_attitude_x, sigma_attitude_x), axis=0)
            min_sigma_attitude_y = sigma_attitude_y if min_sigma_attitude_y is None else np.nanmin((min_sigma_attitude_y, sigma_attitude_y), axis=0)
            min_sigma_attitude_z = sigma_attitude_z if min_sigma_attitude_z is None else np.nanmin((min_sigma_attitude_z, sigma_attitude_z), axis=0)
            min_sigma_gyro_bias_x = sigma_gyro_bias_x if min_sigma_gyro_bias_x is None else np.nanmin((min_sigma_gyro_bias_x, sigma_gyro_bias_x), axis=0)
            min_sigma_gyro_bias_y = sigma_gyro_bias_y if min_sigma_gyro_bias_y is None else np.nanmin((min_sigma_gyro_bias_y, sigma_gyro_bias_y), axis=0)
            min_sigma_gyro_bias_z = sigma_gyro_bias_z if min_sigma_gyro_bias_z is None else np.nanmin((min_sigma_gyro_bias_z, sigma_gyro_bias_z), axis=0)

            summed_sigma_attitude_x = sigma_attitude_x if summed_sigma_attitude_x is None else np.nansum((summed_sigma_attitude_x, sigma_attitude_x), axis=0)
            summed_sigma_attitude_y = sigma_attitude_y if summed_sigma_attitude_y is None else np.nansum((summed_sigma_attitude_y, sigma_attitude_y), axis=0)
            summed_sigma_attitude_z = sigma_attitude_z if summed_sigma_attitude_z is None else np.nansum((summed_sigma_attitude_z, sigma_attitude_z), axis=0)
            summed_sigma_gyro_bias_x = sigma_gyro_bias_x if summed_sigma_gyro_bias_x is None else np.nansum((summed_sigma_gyro_bias_x, sigma_gyro_bias_x), axis=0)
            summed_sigma_gyro_bias_y = sigma_gyro_bias_y if summed_sigma_gyro_bias_y is None else np.nansum((summed_sigma_gyro_bias_y, sigma_gyro_bias_y), axis=0)
            summed_sigma_gyro_bias_z = sigma_gyro_bias_z if summed_sigma_gyro_bias_z is None else np.nansum((summed_sigma_gyro_bias_z, sigma_gyro_bias_z), axis=0)

            max_sigma_attitude_x = sigma_attitude_x if max_sigma_attitude_x is None else np.nanmax((max_sigma_attitude_x, sigma_attitude_x), axis=0)
            max_sigma_attitude_y = sigma_attitude_y if max_sigma_attitude_y is None else np.nanmax((max_sigma_attitude_y, sigma_attitude_y), axis=0)
            max_sigma_attitude_z = sigma_attitude_z if max_sigma_attitude_z is None else np.nanmax((max_sigma_attitude_z, sigma_attitude_z), axis=0)
            max_sigma_gyro_bias_x = sigma_gyro_bias_x if max_sigma_gyro_bias_x is None else np.nanmax((max_sigma_gyro_bias_x, sigma_gyro_bias_x), axis=0)
            max_sigma_gyro_bias_y = sigma_gyro_bias_y if max_sigma_gyro_bias_y is None else np.nanmax((max_sigma_gyro_bias_y, sigma_gyro_bias_y), axis=0)
            max_sigma_gyro_bias_z = sigma_gyro_bias_z if max_sigma_gyro_bias_z is None else np.nanmax((max_sigma_gyro_bias_z, sigma_gyro_bias_z), axis=0)

        # point-wise mean std-dev across all self.trials at each poitn in time
        mean_sigma_attitude_x = summed_sigma_attitude_x / self.NUM_TRIALS
        mean_sigma_attitude_y = summed_sigma_attitude_y / self.NUM_TRIALS
        mean_sigma_attitude_z = summed_sigma_attitude_z / self.NUM_TRIALS
        mean_sigma_gyro_bias_x = summed_sigma_gyro_bias_x / self.NUM_TRIALS
        mean_sigma_gyro_bias_y = summed_sigma_gyro_bias_y / self.NUM_TRIALS
        mean_sigma_gyro_bias_z = summed_sigma_gyro_bias_z / self.NUM_TRIALS

        itm.figure(self.attitude_error_figure)
        multiPlot(t, [3 * min_sigma_attitude_x, 3 * min_sigma_attitude_y, 3 * min_sigma_attitude_z], linestyle="-.", linewidth=1, color='g', seriesLabel=r"3$\sigma$ (min)")
        multiPlot(t, [3 * mean_sigma_attitude_x, 3 * mean_sigma_attitude_y, 3 * mean_sigma_attitude_z], linestyle="-.", linewidth=1, color='k', seriesLabel=r"3$\sigma$ (mean)")
        multiPlot(t, [3 * max_sigma_attitude_x, 3 * max_sigma_attitude_y, 3 * max_sigma_attitude_z], linestyle="-.", linewidth=1, color='r', seriesLabel=r"3$\sigma$ (max)")
        multiPlot(t, [-3 * min_sigma_attitude_x, -3 * min_sigma_attitude_y, -3 * min_sigma_attitude_z], linestyle="-.", linewidth=1, color='g')
        multiPlot(t, [-3 * mean_sigma_attitude_x, -3 * mean_sigma_attitude_y, -3 * mean_sigma_attitude_z], linestyle="-.", linewidth=1, color='k')
        multiPlot(t, [-3 * max_sigma_attitude_x, -3 * max_sigma_attitude_y, -3 * max_sigma_attitude_z], linestyle="-.", linewidth=1, color='r')
        for i in range(3):
            itm.subplot(3, 1, i + 1)
            itm.legend(loc = 'upper right')

        itm.figure(self.gyro_bias_error_figure)
        multiPlot(t, [3 * min_sigma_gyro_bias_x, 3 * min_sigma_gyro_bias_y, 3 * min_sigma_gyro_bias_z], linestyle="-.", linewidth=1, color='g', seriesLabel=r"3$\sigma$ (min)")
        multiPlot(t, [3 * mean_sigma_gyro_bias_x, 3 * mean_sigma_gyro_bias_y, 3 * mean_sigma_gyro_bias_z], linestyle="-.", linewidth=1, color='k', seriesLabel=r"3$\sigma$ (mean)")
        multiPlot(t, [3 * max_sigma_gyro_bias_x, 3 * max_sigma_gyro_bias_y, 3 * max_sigma_gyro_bias_z], linestyle="-.", linewidth=1, color='r', seriesLabel=r"3$\sigma$ (max)")
        multiPlot(t, [-3 * min_sigma_gyro_bias_x, -3 * min_sigma_gyro_bias_y, -3 * min_sigma_gyro_bias_z], linestyle="-.", linewidth=1, color='g')
        multiPlot(t, [-3 * mean_sigma_gyro_bias_x, -3 * mean_sigma_gyro_bias_y, -3 * mean_sigma_gyro_bias_z], linestyle="-.", linewidth=1, color='k')
        multiPlot(t, [-3 * max_sigma_gyro_bias_x, -3 * max_sigma_gyro_bias_y, -3 * max_sigma_gyro_bias_z], linestyle="-.", linewidth=1, color='r')
        for i in range(3):
            itm.subplot(3, 1, i + 1)
            itm.legend(loc = 'upper right')

        # fmt: on

        save_figure(self.attitude_error_figure, self.plot_dir, "attitude_estimate_error.png", self.close_after_saving)
        save_figure(self.gyro_bias_error_figure, self.plot_dir, "gyro_bias_estimate_error.png", self.close_after_saving)

    def EKF_error_plots(self):
        filepaths = self._get_files_across_trials("EKF_error.bin")

        START = time.time()
        args = [(filepath, self.PERCENTAGE_OF_DATA_TO_PLOT) for (_, filepath) in filepaths]
        with Pool() as pool:
            data_dicts = pool.map(parse_bin_file_wrapper, args)
        END = time.time()
        print(f"Elapsed time to read in data: {END-START:.2f} s")
        # ==========================================================================
        # Attitude error plots
        self.attitude_error_figure = itm.figure()
        final_attitude_error_norms = []
        for i, trial_number in enumerate(self.trials):
            series = np.rad2deg(
                np.array([data_dicts[i]["x [rad]"], data_dicts[i]["y [rad]"], data_dicts[i]["z [rad]"]])
            )
            multiPlot(data_dicts[i]["Time [s]"], series, seriesLabel=f"_{trial_number}")
            final_attitude_error_norms.append(np.linalg.norm(series[:, -1]))
        annotateMultiPlot(title="Attitude error [deg]", ylabels=["$x$", "$y$", "$z$"])

        itm.figure()
        itm.hist(
            final_attitude_error_norms,
            bins=np.arange(min(final_attitude_error_norms), max(final_attitude_error_norms) + 1, 1),
            density=True,
            # cumulative=True,
            edgecolor="black",
        )
        percentile_95 = np.percentile(final_attitude_error_norms, 95)
        itm.axvline(x=percentile_95, color="red", linestyle="--", label=f"95th Percentile: {percentile_95:.2f} [deg]")
        itm.title("RSS Final Attitude Estimate Error - PDF")
        itm.xlabel("[deg]")
        # itm.ylabel("%-tile")
        itm.legend(fontsize=20)
        save_figure(itm.gcf(), self.plot_dir, "attitude_estimate_error_hist.png", self.close_after_saving)
        # ==========================================================================
        # Gyro Bias error plots
        self.gyro_bias_error_figure = itm.figure()
        final_gyro_bias_error_norms = []
        for i, trial_number in enumerate(self.trials):
            series = np.rad2deg(
                np.array([data_dicts[i]["x [rad/s]"], data_dicts[i]["y [rad/s]"], data_dicts[i]["z [rad/s]"]])
            )
            multiPlot(data_dicts[i]["Time [s]"], series, seriesLabel=f"_{trial_number}")
            final_gyro_bias_error_norms.append(np.linalg.norm(series[:, -1]))
        annotateMultiPlot(title="Gyro Bias error [deg/s]", ylabels=["$x$", "$y$", "$z$"])

        itm.figure()
        itm.hist(
            final_gyro_bias_error_norms,
            bins=np.arange(min(final_gyro_bias_error_norms), max(final_gyro_bias_error_norms) + 0.1, 0.1),
            density=True,
            # cumulative=True,
            edgecolor="black",
        )
        percentile_95 = np.percentile(final_gyro_bias_error_norms, 95)
        itm.axvline(x=percentile_95, color="red", linestyle="--", label=f"95th Percentile: {percentile_95:.2f} [deg/s]")
        itm.title("RSS Final Gyro Bias Estimate Error - PDF")
        itm.xlabel("[deg/s]")
        # itm.ylabel("%-tile")
        itm.legend(fontsize=20)
        save_figure(itm.gcf(), self.plot_dir, "gyro_bias_estimate_error_hist.png", self.close_after_saving)
        # --------------------------------------------------------------------------
        self._plot_state_estimate_covariance()  # show 3 sigma bounds

    def EKF_state_plots(self):
        # ======================= Estimated gyro bias =======================
        filepaths = self._get_files_across_trials("EKF_state.bin")

        START = time.time()
        args = [(filepath, self.PERCENTAGE_OF_DATA_TO_PLOT) for (_, filepath) in filepaths]
        with Pool() as pool:
            data_dicts = pool.map(parse_bin_file_wrapper, args)
        END = time.time()
        print(f"Elapsed time to read in data: {END-START:.2f} s")
        # ==========================================================================
        # Estimated Attitude
        itm.figure()
        for i, (trial_number, _) in enumerate(filepaths):
            multiPlot(
                data_dicts[i]["Time [s]"],
                [data_dicts[i]["q_w"], data_dicts[i]["q_x"], data_dicts[i]["q_y"], data_dicts[i]["q_z"]],
                seriesLabel=f"_{trial_number}",
            )
        annotateMultiPlot(title="Estimated attitude [-]", ylabels=["$q_w$", "$q_x$", "$q_y$", "$q_z$"])
        save_figure(itm.gcf(), self.plot_dir, "attitude_estimated.png", self.close_after_saving)
        # ==========================================================================
        itm.figure()
        for i, (trial_number, _) in enumerate(filepaths):
            multiPlot(
                data_dicts[i]["Time [s]"],
                np.rad2deg(
                    np.array([data_dicts[i]["x [rad/s]"], data_dicts[i]["y [rad/s]"], data_dicts[i]["z [rad/s]"]])
                ),
                seriesLabel=f"_{trial_number}",
            )
        annotateMultiPlot(title="Estimated Gyro Bias [deg/s]", ylabels=["$x$", "$y$", "$z$"])
        save_figure(itm.gcf(), self.plot_dir, "gyro_bias_estimated.png", self.close_after_saving)
>>>>>>> 183cf0f2
<|MERGE_RESOLUTION|>--- conflicted
+++ resolved
@@ -106,7 +106,6 @@
         itm.title("Ground Track [Green: Start    Red: End]")
         save_figure(ground_track, self.plot_dir, "ground_track.png", self.close_after_saving)
         # ==========================================================================
-<<<<<<< HEAD
         # Plot the ECI trajectory in 3D and add a vector of the mean sun direction
         fig = plt.figure()
         ax = fig.add_subplot(111, projection='3d')
@@ -170,21 +169,12 @@
         plt.savefig(os.path.join(self.plot_dir, "eci_trajectory_with_mean_sun_direction.png"))
         plt.close(fig)
         # ==========================================================================
-=======
         # Truth Velocity (ECI)
->>>>>>> 183cf0f2
-        itm.figure()
-        for i, (trial_number, _) in enumerate(filepaths):
-            multiPlot(
-<<<<<<< HEAD
+        itm.figure()
+        for i, (trial_number, _) in enumerate(filepaths):
+            multiPlot(
                 data_dicts[i]["Time [s]"]- data_dicts[i]["Time [s]"][0],
                 np.array([data_dicts[i]["v_x ECI [m/s]"], data_dicts[i]["v_y ECI [m/s]"], data_dicts[i]["v_z ECI [m/s]"]])
-=======
-                data_dicts[i]["Time [s]"],
-                np.array(
-                    [data_dicts[i]["v_x ECI [m/s]"], data_dicts[i]["v_y ECI [m/s]"], data_dicts[i]["v_z ECI [m/s]"]]
-                )
->>>>>>> 183cf0f2
                 / 1000,
                 seriesLabel=f"_{trial_number}",
             )
@@ -207,11 +197,7 @@
         itm.figure()
         for i, (trial_number, _) in enumerate(filepaths):
             multiPlot(
-<<<<<<< HEAD
                 data_dicts[i]["Time [s]"]- data_dicts[i]["Time [s]"][0],
-                [data_dicts[i]["omega_x [rad/s]"], data_dicts[i]["omega_y [rad/s]"], data_dicts[i]["omega_z [rad/s]"]],
-=======
-                data_dicts[i]["Time [s]"],
                 np.rad2deg(
                     [
                         data_dicts[i]["omega_x [rad/s]"],
@@ -219,10 +205,9 @@
                         data_dicts[i]["omega_z [rad/s]"],
                     ]
                 ),
->>>>>>> 183cf0f2
-                seriesLabel=f"_{trial_number}",
-            )
-        annotateMultiPlot(title="True body angular rate [rad/s]", ylabels=["x", "y", "z"])
+                seriesLabel=f"_{trial_number}",
+            )
+        annotateMultiPlot(title="True body angular rate [deg/s]", ylabels=["x", "y", "z"])
         save_figure(itm.gcf(), self.plot_dir, "body_omega_true.png", self.close_after_saving)
         # ==========================================================================
         # Truth magnetic field in ECI
@@ -251,7 +236,6 @@
         # load inertia from config file (temp solution)
         with open(os.path.join(self.trials_dir, "../../../configs/params.yaml"), "r") as f:
             pyparams = yaml.safe_load(f)
-<<<<<<< HEAD
         
         J_ref = np.array(pyparams["inertia"]["nominal_inertia"]).reshape((3,3))
         eigenvalues, _ = np.linalg.eig(J_ref)
@@ -271,16 +255,6 @@
             major_axis = eigenvectors[:, idx[2]]
             if major_axis[np.argmax(np.abs(major_axis))] < 0:
                 major_axis = -major_axis
-=======
-
-        J = np.array(pyparams["inertia"]["nominal_inertia"]).reshape((3, 3))
-        eigenvalues, eigenvectors = np.linalg.eig(J)
-        idx = np.argsort(eigenvalues)
-        major_axis = eigenvectors[:, idx[2]]
-        if major_axis[np.argmax(np.abs(major_axis))] < 0:
-            major_axis = -major_axis
-        for i, (trial_number, _) in enumerate(filepaths):
->>>>>>> 183cf0f2
             bsun_vector = []
             ang_mom_vector = []
             ang_mom_norm_vector = []
@@ -300,11 +274,6 @@
                 Re2b = quatrotation(quat).T
                 sun_vector_body = Re2b @ sun_vector_eci
                 sun_vector_body = sun_vector_body / np.linalg.norm(sun_vector_body)
-<<<<<<< HEAD
-                ang_vel = np.array([data_dicts[i]["omega_x [rad/s]"][j], data_dicts[i]["omega_y [rad/s]"][j], data_dicts[i]["omega_z [rad/s]"][j]])
-=======
-                angle_sv = np.rad2deg(np.arccos(np.dot(sun_vector_body, major_axis)))
-                bsun_vector.append(angle_sv)
                 ang_vel = np.array(
                     [
                         data_dicts[i]["omega_x [rad/s]"][j],
@@ -312,14 +281,12 @@
                         data_dicts[i]["omega_z [rad/s]"][j],
                     ]
                 )
->>>>>>> 183cf0f2
                 ang_mom = J @ ang_vel
                 ang_mom_norm = np.linalg.norm(ang_mom)
                 ang_mom_norm_vector.append(ang_mom_norm)
                 ang_mom = ang_mom / ang_mom_norm
                 angle_am = np.rad2deg(np.arccos(np.dot(ang_mom, major_axis)))
                 ang_mom_vector.append(angle_am)
-<<<<<<< HEAD
                 # angle_sv = np.rad2deg(np.arccos(np.dot(sun_vector_body, major_axis)))
                 angle_sv = np.rad2deg(np.arccos(np.dot(sun_vector_body, ang_mom)))
                 bsun_vector.append(angle_sv)
@@ -328,10 +295,6 @@
                     max_ang_mom = max(ang_mom_norm_vector)
                 
             bsun_vector    = np.array(bsun_vector).T
-=======
-                ang_mom_norm
-            bsun_vector = np.array(bsun_vector).T
->>>>>>> 183cf0f2
             ang_mom_vector = np.array(ang_mom_vector).T
             time_data = data_dicts[i]["Time [s]"] - data_dicts[i]["Time [s]"][0]
             if time_data[-1] > 4 * 24 * 3600:
@@ -359,7 +322,6 @@
                 [bsun_vector, ang_mom_vector, ang_mom_norm_vector],
                 seriesLabel=f"_{trial_number}",
             )
-<<<<<<< HEAD
 
             # annotateMultiPlot(title="Sun Pointing/Spin Stabilization", 
             #                   ylabels=["SunVector/AngMom Angle [deg]", "AngMom/MajorAx Angle [deg]", "AngMom norm [Nms]"],)
@@ -402,12 +364,6 @@
         plt.ylim([0, max_ang_mom])
         plt.xlabel(time_label)
 
-=======
-        annotateMultiPlot(
-            title="Sun Pointing/Spin Stabilization",
-            ylabels=["SunVector/MajorAx Angle [deg]", "AngMom/MajorAx Angle [deg]", "AngMom norm [Nms]"],
-        )
->>>>>>> 183cf0f2
         save_figure(itm.gcf(), self.plot_dir, "sun_vector_body.png", self.close_after_saving)
         # ==========================================================================
         # Plot the spin stabilization time and the sun pointing after spin stabilization time separately
@@ -447,15 +403,9 @@
             rw_speed_torque = rw_speed + torque_rw
             rw_speed_torque_labels = rw_speed_labels + rw_torque_labels
             multiPlot(
-<<<<<<< HEAD
             data_dicts[i]["Time [s]"]- data_dicts[i]["Time [s]"][0],
             rw_speed_torque,
             seriesLabel=f"_{trial_number}",
-=======
-                data_dicts[i]["Time [s]"],
-                rw_speed_torque,
-                seriesLabel=f"_{trial_number}",
->>>>>>> 183cf0f2
             )
         annotateMultiPlot(title="Reaction Wheel Speed and Torque", ylabels=rw_speed_torque_labels)
         save_figure(itm.gcf(), self.plot_dir, "rw_w_T_true.png", self.close_after_saving)
@@ -474,15 +424,9 @@
 
             mtb_dipole_moment_labels = [f"MTB_{j} [Cm]" for j in range(num_MTBs)]
             multiPlot(
-<<<<<<< HEAD
             data_dicts[i]["Time [s]"]- data_dicts[i]["Time [s]"][0],
             mtb_dipole_moment,
             seriesLabel=f"_{trial_number}",
-=======
-                data_dicts[i]["Time [s]"],
-                mtb_dipole_moment,
-                seriesLabel=f"_{trial_number}",
->>>>>>> 183cf0f2
             )
         annotateMultiPlot(title="Magnetorquer Dipole Moment [C*m]", ylabels=mtb_dipole_moment_labels)
         save_figure(itm.gcf(), self.plot_dir, "mtb_dipole_moment_true.png", self.close_after_saving)
@@ -531,15 +475,9 @@
                 rw_orb_dir_angle.append(orb_angle)
 
             multiPlot(
-<<<<<<< HEAD
             data_dicts[i]["Time [s]"]- data_dicts[i]["Time [s]"][0],
             [nadir_cam_dir_angle, rw_orb_dir_angle],
             seriesLabel=f"_{trial_number}",
-=======
-                data_dicts[i]["Time [s]"],
-                [nadir_cam_dir_angle, rw_orb_dir_angle],
-                seriesLabel=f"_{trial_number}",
->>>>>>> 183cf0f2
             )
         annotateMultiPlot(
             title="Nadir and Orbit Ang Mom alignment", ylabels=["Nadir Cam Dir Angle [deg]", "Orbit Dir Angle [deg]"]
@@ -567,77 +505,14 @@
 
             total_torque = torque_magnetorquer.tolist()
             multiPlot(
-<<<<<<< HEAD
             data_dicts[i]["Time [s]"]- data_dicts[i]["Time [s]"][0],
             total_torque,
             seriesLabel=f"_{trial_number}",
-=======
-                data_dicts[i]["Time [s]"],
-                total_torque,
-                seriesLabel=f"_{trial_number}",
->>>>>>> 183cf0f2
             )
         annotateMultiPlot(
             title="Total Magnetorquer Body Frame Torque [Nm]", ylabels=["T_x [Nm]", "T_y [Nm]", "T_z [Nm]"]
         )
         save_figure(itm.gcf(), self.plot_dir, "total_mtb_body_frame_torque.png", self.close_after_saving)
-<<<<<<< HEAD
-
-        # ==========================================================================
-        #  Video of attitude (very long, needs flag to enable)
-        """
-        fig = plt.figure()
-        ax = fig.add_subplot(111, projection='3d')
-        ax.set_xlim([-1, 1])
-        ax.set_ylim([-1, 1])
-        ax.set_zlim([-1, 1])
-        ax.set_xlabel('X')
-        ax.set_ylabel('Y')
-        ax.set_zlabel('Z')
-        ax.set_title('Attitude Animation in ECI with Sun Vector')
-
-        quiver_nadir = ax.quiver(0, 0, 0, 0, 0, 0, length=1.0, normalize=True, color='r', label='Nadir')
-        quiver_mag   = ax.quiver(0, 0, 0, 0, 0, 0, length=1.0, normalize=True, color='g', label='Mag Field')
-        quiver_sp    = ax.quiver(0, 0, 0, 0, 0, 0, length=1.0, normalize=True, color='b', label='Solar Panels/+Z')
-        # quiver_x2 = ax.quiver(0, 0, 0, 0, 0, 0, length=1.0, normalize=True, label='Min J Axis')
-        # quiver_y2 = ax.quiver(0, 0, 0, 0, 0, 0, length=1.0, normalize=True, label='Med J Axis')
-        quiver_im = ax.quiver(0, 0, 0, 0, 0, 0, length=1.0, normalize=True, color='k', label='Max J Axis')
-        sun_quiver = ax.quiver(0, 0, 0, 0, 0, 0, length=1.0, normalize=True, color='y', label='Sun Vector')
-        ax.legend([quiver_nadir, quiver_mag, quiver_sp, quiver_im, sun_quiver], ['Nadir', 'Mag Field', 'Solar Panels/+Z', 'Max J Axis', 'Sun Vector'])
-
-        def update_quiver(num, data_dicts, quiver_nadir, quiver_mag, quiver_sp, quiver_im, sun_quiver):
-            quat = np.array([data_dicts[0]["q_w"][num], data_dicts[0]["q_x"][num], data_dicts[0]["q_y"][num], data_dicts[0]["q_z"][num]])
-            
-            Re2b = quatrotation(quat)
-            nadir = -np.array([data_dicts[0]["r_x ECI [m]"][num], data_dicts[0]["r_y ECI [m]"][num], data_dicts[0]["r_z ECI [m]"][num]])
-            nadir = nadir / np.linalg.norm(nadir)
-            mag_field = np.array([data_dicts[0]["xMag ECI [T]"][num], data_dicts[0]["yMag ECI [T]"][num], data_dicts[0]["zMag ECI [T]"][num]])
-            mag_field = mag_field / np.linalg.norm(mag_field)
-            body_z = Re2b @ G_rw_b.flatten()
-            # inertia_min = Re2b @ eigenvectors[:, idx[0]]
-            # inertia_med = Re2b @ eigenvectors[:, idx[1]]
-            inertia_max = Re2b @ major_axis
-            sun_vector_eci = np.array([data_dicts[0]["rSun_x ECI [m]"][num], data_dicts[0]["rSun_y ECI [m]"][num], data_dicts[0]["rSun_z ECI [m]"][num]])
-            sun_vector_eci = sun_vector_eci / np.linalg.norm(sun_vector_eci)
-
-            quiver_nadir.set_segments([[[0, 0, 0], nadir]])
-            quiver_mag.set_segments([[[0, 0, 0], mag_field]])
-            quiver_sp.set_segments([[[0, 0, 0], body_z]])
-            quiver_im.set_segments([[[0, 0, 0], inertia_max]])
-            sun_quiver.set_segments([[[0, 0, 0], sun_vector_eci]])
-
-            return quiver_nadir, quiver_mag, quiver_sp, quiver_im, sun_quiver
-        
-        fps = 24
-        max_duration = 15  # seconds
-        max_frames = fps * max_duration
-        total_frames = len(data_dicts[0]["Time [s]"])
-        step = max(1, total_frames // max_frames)
-
-        ani = FuncAnimation(fig, update_quiver, frames=range(0, total_frames, step), fargs=(data_dicts, quiver_nadir, quiver_mag, quiver_sp, quiver_im, sun_quiver), interval=1000/fps, blit=False)
-        ani.save(os.path.join(self.plot_dir, 'att_anim_BF_Sun.gif'), writer='pillow', fps=20)
-        """
-=======
         # ========================= True gyro bias plots =========================
         filepaths = self._get_files_across_trials("gyro_bias_true.bin")
 
@@ -937,4 +812,58 @@
             )
         annotateMultiPlot(title="Estimated Gyro Bias [deg/s]", ylabels=["$x$", "$y$", "$z$"])
         save_figure(itm.gcf(), self.plot_dir, "gyro_bias_estimated.png", self.close_after_saving)
->>>>>>> 183cf0f2
+
+    # ==========================================================================
+    #  Video of attitude (very long, needs flag to enable)
+    """
+    fig = plt.figure()
+    ax = fig.add_subplot(111, projection='3d')
+    ax.set_xlim([-1, 1])
+    ax.set_ylim([-1, 1])
+    ax.set_zlim([-1, 1])
+    ax.set_xlabel('X')
+    ax.set_ylabel('Y')
+    ax.set_zlabel('Z')
+    ax.set_title('Attitude Animation in ECI with Sun Vector')
+
+    quiver_nadir = ax.quiver(0, 0, 0, 0, 0, 0, length=1.0, normalize=True, color='r', label='Nadir')
+    quiver_mag   = ax.quiver(0, 0, 0, 0, 0, 0, length=1.0, normalize=True, color='g', label='Mag Field')
+    quiver_sp    = ax.quiver(0, 0, 0, 0, 0, 0, length=1.0, normalize=True, color='b', label='Solar Panels/+Z')
+    # quiver_x2 = ax.quiver(0, 0, 0, 0, 0, 0, length=1.0, normalize=True, label='Min J Axis')
+    # quiver_y2 = ax.quiver(0, 0, 0, 0, 0, 0, length=1.0, normalize=True, label='Med J Axis')
+    quiver_im = ax.quiver(0, 0, 0, 0, 0, 0, length=1.0, normalize=True, color='k', label='Max J Axis')
+    sun_quiver = ax.quiver(0, 0, 0, 0, 0, 0, length=1.0, normalize=True, color='y', label='Sun Vector')
+    ax.legend([quiver_nadir, quiver_mag, quiver_sp, quiver_im, sun_quiver], ['Nadir', 'Mag Field', 'Solar Panels/+Z', 'Max J Axis', 'Sun Vector'])
+
+    def update_quiver(num, data_dicts, quiver_nadir, quiver_mag, quiver_sp, quiver_im, sun_quiver):
+        quat = np.array([data_dicts[0]["q_w"][num], data_dicts[0]["q_x"][num], data_dicts[0]["q_y"][num], data_dicts[0]["q_z"][num]])
+        
+        Re2b = quatrotation(quat)
+        nadir = -np.array([data_dicts[0]["r_x ECI [m]"][num], data_dicts[0]["r_y ECI [m]"][num], data_dicts[0]["r_z ECI [m]"][num]])
+        nadir = nadir / np.linalg.norm(nadir)
+        mag_field = np.array([data_dicts[0]["xMag ECI [T]"][num], data_dicts[0]["yMag ECI [T]"][num], data_dicts[0]["zMag ECI [T]"][num]])
+        mag_field = mag_field / np.linalg.norm(mag_field)
+        body_z = Re2b @ G_rw_b.flatten()
+        # inertia_min = Re2b @ eigenvectors[:, idx[0]]
+        # inertia_med = Re2b @ eigenvectors[:, idx[1]]
+        inertia_max = Re2b @ major_axis
+        sun_vector_eci = np.array([data_dicts[0]["rSun_x ECI [m]"][num], data_dicts[0]["rSun_y ECI [m]"][num], data_dicts[0]["rSun_z ECI [m]"][num]])
+        sun_vector_eci = sun_vector_eci / np.linalg.norm(sun_vector_eci)
+
+        quiver_nadir.set_segments([[[0, 0, 0], nadir]])
+        quiver_mag.set_segments([[[0, 0, 0], mag_field]])
+        quiver_sp.set_segments([[[0, 0, 0], body_z]])
+        quiver_im.set_segments([[[0, 0, 0], inertia_max]])
+        sun_quiver.set_segments([[[0, 0, 0], sun_vector_eci]])
+
+        return quiver_nadir, quiver_mag, quiver_sp, quiver_im, sun_quiver
+    
+    fps = 24
+    max_duration = 15  # seconds
+    max_frames = fps * max_duration
+    total_frames = len(data_dicts[0]["Time [s]"])
+    step = max(1, total_frames // max_frames)
+
+    ani = FuncAnimation(fig, update_quiver, frames=range(0, total_frames, step), fargs=(data_dicts, quiver_nadir, quiver_mag, quiver_sp, quiver_im, sun_quiver), interval=1000/fps, blit=False)
+    ani.save(os.path.join(self.plot_dir, 'att_anim_BF_Sun.gif'), writer='pillow', fps=20)
+    """