# Main entry point for each trial in a Python Job

from build.world.pyphysics import rk4
from build.simulation_utils.pysim_utils import Simulation_Parameters as SimParams
import numpy as np
from scipy.spatial.transform import Rotation as R
from time import time
from simulation_manager import logger
import os

START_TIME = time()

controller_dt = 0.1
estimator_dt = 1


def controller(state_estimate):
    return np.array([0, 0, 0, 0, 0, 0, 0])


def estimator(w):
    pass


def run(log_directory, config_path):
    logr = logger.MultiFileLogger(log_directory)

    params = SimParams(config_path)

    initial_state = np.array(params.initial_state) # Get initial state
    num_RWs = params.num_RWs
    num_MTBs = params.num_MTBs

    true_state = initial_state

    last_controller_update = 0
    last_estimator_update = 0
    last_print_time = -1e99

    current_time = 0
    controller_command = np.zeros((num_MTBs + num_RWs, 1))
    while current_time <= params.MAX_TIME:

        # Update Controller Command based on Controller Update Frequency
        if current_time >= last_controller_update + controller_dt:
            state_estimate = true_state  # TODO fix me
            controller_command = controller(state_estimate)
            assert(len(controller_command) == (num_RWs + num_MTBs))
            last_controller_update = current_time

        # Update Estimator Prediction at Estimator Update Frequency
        if current_time >= last_estimator_update + estimator_dt:
            # w = get_gyro_measurement()
            # estimator(w)
            last_estimator_update = current_time
            # print(f"Estimator update: {current_time}")

        if current_time >= last_print_time + 1000:
            print(f"Heartbeat: {current_time}")
            last_print_time = current_time

        logr.log_v( # TODO : Log Control Input and State Estimate at each time
            "state_true.bin",
            current_time,
            true_state,
            "time [s]",
            ([
                *["x ECI [m]", "y ECI [m]", "z ECI [m]"],
                *["x ECI [m/s]", "y ECI [m/s]", "z ECI [m/s]"],
                *["x", "y", "z", "w"],
                *["x [rad/s]", "y [rad/s]", "z [rad/s]"],
            ] + ["x [rad/s]"]*num_RWs),
        )

        true_state = rk4(true_state, controller_command, params, current_time, params.dt)
        current_time += params.dt

    elapsed_seconds_wall_clock = time() - START_TIME
    speed_up = params.MAX_TIME / elapsed_seconds_wall_clock
    print(
        f'Sim ran {speed_up:.4g}x faster than realtime. Took {elapsed_seconds_wall_clock:.1f} [s] "wall-clock" to simulate {params.MAX_TIME} [s]'
    )


# ANSI escape sequences for colored terminal output  (from ChatGPT)
RED = "\033[31m"
GREEN = "\033[32m"
YELLOW = "\033[33m"
WHITE = "\033[37m"
RESET = "\033[0m"  # Resets all attributes

if __name__ == "__main__":
<<<<<<< HEAD
    # REPO_NAME = "GNC-Simulation"

    # # "_rel" postfix indicates a relative filepath
    # repo_root_rel = "."  # path to "REPO_NAME/"

    # # paths relative to repo_root_rel:
    # montecarlo_rel = "montecarlo/"

    # # "_abs" suffix indicates an absolute filepath
    # repo_root_abs = os.path.realpath(repo_root_rel)
    # results_directory_abs = os.path.join(repo_root_abs, montecarlo_rel, "results/")
    # os.system(f"mkdir -p {results_directory_abs}")
    # # ensure repo_root_abs actually points to the REPO_NAME
    # assert os.path.basename(repo_root_abs) == REPO_NAME

    # # ensure paths exist
    # assert os.path.exists(repo_root_abs), f"Nonexistent: {repo_root_abs}"
    # assert os.path.exists(results_directory_abs), f"Nonexistent: {results_directory_abs}"

    # job_name = datetime.datetime.now().strftime("%Y-%m-%d_%H-%M-%S")
    # print(GREEN + f'job_name:{RESET} "{job_name}"')
    # job_directory_abs = os.path.join(results_directory_abs, job_name)
    # os.system(f"mkdir -p {job_directory_abs}")
    os.environ["TRIAL_DIRECTORY"] = "/home/runner/work/GNC-Simulation/GNC-Simulation/montecarlo/results/"
    os.environ["PARAMETER_FILEPATH"] = "/home/runner/work/GNC-Simulation/GNC-Simulation/config.yaml"
=======
>>>>>>> ab2db619
    TRIAL_DIRECTORY = os.environ["TRIAL_DIRECTORY"]
    PARAMETER_FILEPATH = os.environ["PARAMETER_FILEPATH"]
    run(TRIAL_DIRECTORY, PARAMETER_FILEPATH)<|MERGE_RESOLUTION|>--- conflicted
+++ resolved
@@ -90,34 +90,6 @@
 RESET = "\033[0m"  # Resets all attributes
 
 if __name__ == "__main__":
-<<<<<<< HEAD
-    # REPO_NAME = "GNC-Simulation"
-
-    # # "_rel" postfix indicates a relative filepath
-    # repo_root_rel = "."  # path to "REPO_NAME/"
-
-    # # paths relative to repo_root_rel:
-    # montecarlo_rel = "montecarlo/"
-
-    # # "_abs" suffix indicates an absolute filepath
-    # repo_root_abs = os.path.realpath(repo_root_rel)
-    # results_directory_abs = os.path.join(repo_root_abs, montecarlo_rel, "results/")
-    # os.system(f"mkdir -p {results_directory_abs}")
-    # # ensure repo_root_abs actually points to the REPO_NAME
-    # assert os.path.basename(repo_root_abs) == REPO_NAME
-
-    # # ensure paths exist
-    # assert os.path.exists(repo_root_abs), f"Nonexistent: {repo_root_abs}"
-    # assert os.path.exists(results_directory_abs), f"Nonexistent: {results_directory_abs}"
-
-    # job_name = datetime.datetime.now().strftime("%Y-%m-%d_%H-%M-%S")
-    # print(GREEN + f'job_name:{RESET} "{job_name}"')
-    # job_directory_abs = os.path.join(results_directory_abs, job_name)
-    # os.system(f"mkdir -p {job_directory_abs}")
-    os.environ["TRIAL_DIRECTORY"] = "/home/runner/work/GNC-Simulation/GNC-Simulation/montecarlo/results/"
-    os.environ["PARAMETER_FILEPATH"] = "/home/runner/work/GNC-Simulation/GNC-Simulation/config.yaml"
-=======
->>>>>>> ab2db619
     TRIAL_DIRECTORY = os.environ["TRIAL_DIRECTORY"]
     PARAMETER_FILEPATH = os.environ["PARAMETER_FILEPATH"]
     run(TRIAL_DIRECTORY, PARAMETER_FILEPATH)