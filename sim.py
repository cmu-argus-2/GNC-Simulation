--- conflicted
+++ resolved
@@ -4,227 +4,30 @@
 from build.simulation_utils.pysim_utils import Simulation_Parameters as SimParams
 from build.sensors.pysensors import readSensors
 from simulation_manager import logger
-<<<<<<< HEAD
+from FSW.controllers.controller import Controller
+from actuators.magnetorquer import Magnetorquer
+from actuators.reaction_wheels import ReactionWheel
+
+from time import time
+import numpy as np
 import os
 from sensors.Sensor import SensorNoiseParams, TriAxisSensor
 from sensors.SunSensor import SunSensor
 from sensors.Bias import BiasParams
 from algs.Estimators import Attitude_EKF
-
-START_TIME = time()
-
-# TODO read these in from parameter file; don't hardcode
-CONTROLLER_DT = 0.1  # [s]
-GYRO_DT = 0.05  # [s]
-SUN_SENSOR_DT = 10  # [s]
-MAGNETOMETER_DT = 1  # [s]
-
-
-def controller(state_estimate):
-    return np.array([0.0, 0.0, 0.0, 0.0, 0.0, 0.0, 0.0])
-
-
-def run(log_directory, config_path):
-    logr = logger.MultiFileLogger(log_directory)
-
-    params = SimParams(config_path)
-
-    current_time = 0
-    true_state = np.array(params.initial_true_state)  # Get initial state
-    num_RWs = params.num_RWs
-    num_MTBs = params.num_MTBs
-
-    state_estimate = true_state
-    initial_ECI_R_b_estimate = R.from_quat([*state_estimate[7:10], state_estimate[6]])  # TODO inverse?
-    initial_gyro_bias_estimate = np.deg2rad(np.zeros(3))  # [rad/s]
-
-    sigma_initial_attitude = np.deg2rad(5)  # [rad]
-    sigma_gyro_white = np.deg2rad(1.5 / np.sqrt(60))  # [rad/sqrt(s)]
-    sigma_gyro_bias_deriv = np.deg2rad(0.15) / np.sqrt(60)  # [(rad/s)/sqrt(s))]
-    sigma_sunsensor = np.deg2rad(3)  # [rad]
-    sigma_Bfield = np.deg2rad(10)  # [rad]
-
-    # TODO read these in from parameter file; don't hardcode
-    initial_bias_range = np.deg2rad([5.0, 5.0])  # [rad/s]
-    sigma_v_range = np.deg2rad([0.5 / np.sqrt(60), 5.0 / np.sqrt(60)])  # [rad/sqrt(s)]
-    sigma_w_range = np.deg2rad([0.05 / np.sqrt(60), 0.5 / np.sqrt(60)])  # [(rad/s)/sqrt(s))]
-    scale_factor_error_range = np.array([-0.01, 0.01])  # [-]
-
-    gyro_params = []
-    for i in range(3):
-        biasParams = BiasParams.get_random_params(initial_bias_range, sigma_w_range)
-        gyro_params.append(SensorNoiseParams.get_random_params(biasParams, sigma_v_range, scale_factor_error_range))
-    gyro = TriAxisSensor(GYRO_DT, gyro_params)
-
-    sunSensor = SunSensor(sigma_sunsensor)
-    magnetometer = SunSensor(sigma_Bfield)  # TODO use a seperate Bfield sensor model
-
-    attitude_ekf = Attitude_EKF(
-        initial_ECI_R_b_estimate,
-        initial_gyro_bias_estimate,
-        sigma_initial_attitude,
-        sigma_gyro_white,
-        sigma_gyro_bias_deriv,
-        GYRO_DT,
-        current_time,
-    )
-
-    # Logging Legend
-    true_state_labels = (
-        [f"r_{axis} ECI [m]" for axis in "xyz"]
-        + [f"v_{axis} ECI [m/s]" for axis in "xyz"]
-        + [f"q_{axis}" for axis in "wxyz"]
-        + [f"omega_{axis} [rad/s]" for axis in "xyz"]
-        + [f"omega_RW_{i} [rad/s]" for i in range(num_RWs)]
-    )
-
-    # measurement_labels = state_labels # TODO : Fix based on partial state measurement
-    estimated_state_labels = (
-        [f"r_hat_{axis} ECI [m]" for axis in "xyz"]
-        + [f"v_hat_{axis} ECI [m/s]" for axis in "xyz"]
-        + [f"q_hat_{axis}" for axis in "wxyz"]
-        + [f"omega_hat_{axis} [rad/s]" for axis in "xyz"]
-        + [f"omega_hat_RW_{i} [rad/s]" for i in range(num_RWs)]
-    )
-    EKF_sigma_labels = [f"attitude error {axis} [rad]" for axis in "xyz"] + [
-        f"gyro bias error {axis} [rad/s]" for axis in "xyz"
-    ]
-
-    input_labels = [f"V_MTB_{i} [V]" for i in range(num_MTBs)] + [f"V_RW_{i} [V]" for i in range(num_RWs)]
-
-    attitude_estimate_error_labels = [f"{axis} [rad]" for axis in "xyz"]
-    gyro_bias_error_labels = [f"{axis} [rad/s]" for axis in "xyz"]
-    true_gyro_bias_labels = [f"{axis} [rad/s]" for axis in "xyz"]
-    estimated_gyro_bias_labels = [f"{axis} [rad/s]" for axis in "xyz"]
-
-    last_controller_update = 0
-    last_gyro_measurement_time = 0
-    last_sun_sensor_measurement_time = 0
-    last_magnetometer_measurement_time = 0
-    last_print_time = -1e99
-
-    controller_command = np.zeros((num_MTBs + num_RWs,))
-    while current_time <= params.MAX_TIME:
-        true_ECI_R_body = R.from_quat([*true_state[7:10], true_state[6]])
-
-        # Update Controller Command based on Controller Update Frequency
-        if current_time >= last_controller_update + CONTROLLER_DT:
-            controller_command = controller(state_estimate)
-            assert len(controller_command) == (num_RWs + num_MTBs)
-            last_controller_update = current_time
-
-        # Sun Sensor update
-        SUN_IN_VIEW = True  # TODO actually check if sun is in view
-        if SUN_IN_VIEW and (current_time >= last_sun_sensor_measurement_time + SUN_SENSOR_DT):
-            true_sun_ray_ECI = np.array([0.5, 0, 0.8])  # TODO get actual sun ray from cpp
-            true_sun_ray_ECI /= np.linalg.norm(true_sun_ray_ECI)
-            true_sun_ray_body = true_ECI_R_body.inv().as_matrix() @ true_sun_ray_ECI
-            measured_sun_ray_in_body = sunSensor.get_measurement(true_sun_ray_body)
-            attitude_ekf.sun_sensor_update(measured_sun_ray_in_body, true_sun_ray_ECI, current_time, sigma_sunsensor)
-            last_sun_sensor_measurement_time = current_time
-            logr.log_v(
-                "sun_sensor_measurement.bin",
-                [current_time] + measured_sun_ray_in_body.tolist(),
-                ["Time [s]"] + [f"{axis} [-]" for axis in "xyz"],
-            )
-
-        if current_time >= last_magnetometer_measurement_time + MAGNETOMETER_DT:
-            true_Bfield_ECI = np.array([0.1, 0.2, 0.3])  # TODO get actual Bfield from cpp
-            true_Bfield_ECI /= np.linalg.norm(true_Bfield_ECI)
-            true_Bfield_body = true_ECI_R_body.inv().as_matrix() @ true_Bfield_ECI
-            measured_Bfield_in_body = magnetometer.get_measurement(true_Bfield_body)
-            attitude_ekf.Bfield_update(measured_Bfield_in_body, true_Bfield_ECI, current_time, sigma_Bfield)
-            last_magnetometer_measurement_time = current_time
-            logr.log_v(
-                "magnetometer_measurement.bin",
-                [current_time] + measured_Bfield_in_body.tolist(),
-                ["Time [s]"] + [f"{axis} [-]" for axis in "xyz"],
-            )
-
-        # Propogate on Gyro
-        if current_time >= last_gyro_measurement_time + GYRO_DT:
-            true_omega_body_wrt_ECI_in_body = true_state[10:13]
-            gyro_measurement = gyro.update(true_omega_body_wrt_ECI_in_body)
-            attitude_ekf.gyro_update(gyro_measurement, current_time)
-            last_gyro_measurement_time = current_time
-
-            logr.log_v(
-                "gyro_measurement.bin",
-                [current_time] + gyro_measurement.tolist(),
-                ["Time [s]"] + [f"{axis} [rad/s]" for axis in "xyz"],
-            )
-
-        # write the EKF's updated attitude estimate into the overall state vector
-        state_estimate[6:10] = attitude_ekf.get_quat_ECI_R_b()  # [w, x, y, z]
-
-        true_state = rk4(true_state, controller_command, params, current_time, params.dt)
-
-        # get attitude estimate of the body wrt ECI
-        estimated_ECI_R_body = attitude_ekf.get_ECI_R_b()
-        attitude_estimate_error = (true_ECI_R_body * estimated_ECI_R_body.inv()).as_rotvec()
-
-        true_gyro_bias = gyro.get_bias()
-        estimated_gyro_bias = attitude_ekf.get_gyro_bias()
-        gyro_bias_error = true_gyro_bias - estimated_gyro_bias
-
-        if attitude_ekf.initialized:
-            logr.log_v(
-                "attitude_ekf_error.bin",
-                [current_time] + attitude_estimate_error.tolist() + gyro_bias_error.tolist(),
-                ["Time [s]"] + attitude_estimate_error_labels + gyro_bias_error_labels,
-            )
-
-            EKF_sigmas = attitude_ekf.get_uncertainty_sigma()
-            logr.log_v(
-                "state_covariance.bin",
-                [current_time] + EKF_sigmas.tolist(),
-                ["Time [s]"] + EKF_sigma_labels,
-            )
-
-        logr.log_v("gyro_bias_true.bin", [current_time] + true_gyro_bias.tolist(), ["Time [s]"] + true_gyro_bias_labels)
-        logr.log_v(
-            "gyro_bias_estimated.bin",
-            [current_time] + estimated_gyro_bias.tolist(),
-            ["Time [s]"] + estimated_gyro_bias_labels,
-        )
-
-        logr.log_v(
-            "states.bin",
-            [current_time] + true_state.tolist() + state_estimate.tolist() + controller_command.tolist(),
-            ["Time [s]"] + true_state_labels + estimated_state_labels + input_labels,
-        )
-
-        if current_time >= last_print_time + 1000:
-            print(f"Heartbeat: {current_time}")
-            last_print_time = current_time
-
-        current_time += params.dt
-
-    elapsed_seconds_wall_clock = time() - START_TIME
-    speed_up = params.MAX_TIME / elapsed_seconds_wall_clock
-    print(
-        f'Sim ran {speed_up:.4g}x faster than realtime. Took {elapsed_seconds_wall_clock:.1f} [s] "wall-clock" to simulate {params.MAX_TIME} [s]'
-    )
-
-=======
-from FSW.controllers.controller import Controller
-from actuators.magnetorquer import Magnetorquer
-from actuators.reaction_wheels import ReactionWheel
-
-from time import time
-import numpy as np
-import os
 import yaml
 
-class Simulator():
+
+class Simulator:
     def __init__(self, trial_number, log_directory, config_path) -> None:
-        
+        np.random.seed(TRIAL_NUMBER)  # determinism
+
         self.trial_number = trial_number
 
         # Datapaths
         self.config_path = config_path
         self.log_directory = log_directory
-        
+
         # Spacecraft Config
         self.params = SimParams(self.config_path, self.trial_number, self.log_directory)
         self.num_RWs = self.params.num_RWs
@@ -243,84 +46,116 @@
 
         # Logging
         self.logr = logger.MultiFileLogger(log_directory)
-        self.state_labels = ["r_x ECI [m]", "r_y ECI [m]", "r_z ECI [m]", "v_x ECI [m/s]", "v_y ECI [m/s]", "v_z ECI [m/s]",
-                             "q_w", "q_x", "q_y", "q_z", "omega_x [rad/s]", "omega_y [rad/s]", "omega_z [rad/s]", 
-                             "rSun_x ECI [m]","rSun_y ECI [m]","rSun_z ECI [m]","xMag ECI [T]","yMag ECI [T]","zMag ECI [T]"] + \
-                            ["omega_RW_" + str(i) + " [rad/s]" for i in range(self.num_RWs)]
-        
-        self.measurement_labels = ["gps_posx ECEF [m]", "gps_posy ECEF [m]", "gps_posz ECEF [m]", "gps_velx ECEF [m/s]", "gps_vely ECEF [m/s]", "gps_velz ECEF [m/s]",
-                                   "gyro_x [rad/s]", "gyro_y [rad/s]", "gyro_z [rad/s]", "mag_x_body [T]", "mag_y_body [T]", "mag_z_body [T]"] + \
-                                  ['light_sensor_lux ' + str(i) for i in range(self.num_photodiodes)]
-        
-        self.input_labels = ["V_MTB_" + str(i) + " [V]" for i in range(self.num_MTBs)] + ["T_RW_" + str(i) + " [Nm]" for i in range(self.num_RWs)]
+        self.state_labels = [
+            "r_x ECI [m]",
+            "r_y ECI [m]",
+            "r_z ECI [m]",
+            "v_x ECI [m/s]",
+            "v_y ECI [m/s]",
+            "v_z ECI [m/s]",
+            "q_w",
+            "q_x",
+            "q_y",
+            "q_z",
+            "omega_x [rad/s]",
+            "omega_y [rad/s]",
+            "omega_z [rad/s]",
+            "rSun_x ECI [m]",
+            "rSun_y ECI [m]",
+            "rSun_z ECI [m]",
+            "xMag ECI [T]",
+            "yMag ECI [T]",
+            "zMag ECI [T]",
+        ] + ["omega_RW_" + str(i) + " [rad/s]" for i in range(self.num_RWs)]
+
+        self.measurement_labels = [
+            "gps_posx ECEF [m]",
+            "gps_posy ECEF [m]",
+            "gps_posz ECEF [m]",
+            "gps_velx ECEF [m/s]",
+            "gps_vely ECEF [m/s]",
+            "gps_velz ECEF [m/s]",
+            "gyro_x [rad/s]",
+            "gyro_y [rad/s]",
+            "gyro_z [rad/s]",
+            "mag_x_body [T]",
+            "mag_y_body [T]",
+            "mag_z_body [T]",
+        ] + ["light_sensor_lux " + str(i) for i in range(self.num_photodiodes)]
+
+        self.input_labels = ["V_MTB_" + str(i) + " [V]" for i in range(self.num_MTBs)] + [
+            "T_RW_" + str(i) + " [Nm]" for i in range(self.num_RWs)
+        ]
 
     def define_controller(self):
-        '''
-            Defines the world for the controller objects 
-        '''
+        """
+        Defines the world for the controller objects
+        """
         self.Idx = {}
         # Intialize the dynamics class as the "world"
         self.Idx["NX"] = 19
-        self.Idx["X"]  = dict()
-        self.Idx["X"]["ECI_POS"]   = slice(0, 3)
-        self.Idx["X"]["ECI_VEL"]   = slice(3, 6)
-        self.Idx["X"]["TRANS"]     = slice(0, 6)
-        self.Idx["X"]["QUAT"]      = slice(6, 10)
-        self.Idx["X"]["ANG_VEL"]   = slice(10, 13)
-        self.Idx["X"]["ROT"]       = slice(6, 13)
-        self.Idx["X"]["SUN_POS"]   = slice(13, 16)
+        self.Idx["X"] = dict()
+        self.Idx["X"]["ECI_POS"] = slice(0, 3)
+        self.Idx["X"]["ECI_VEL"] = slice(3, 6)
+        self.Idx["X"]["TRANS"] = slice(0, 6)
+        self.Idx["X"]["QUAT"] = slice(6, 10)
+        self.Idx["X"]["ANG_VEL"] = slice(10, 13)
+        self.Idx["X"]["ROT"] = slice(6, 13)
+        self.Idx["X"]["SUN_POS"] = slice(13, 16)
         self.Idx["X"]["MAG_FIELD"] = slice(16, 19)
 
         # Actuator specific data
         # self.ReactionWheels = [ReactionWheel(self.config, IdRw) for IdRw in range(self.config["satellite"]["N_rw"])]
 
         # Actuator Indexing
-        self.num_RWs  = self.controller_params["reaction_wheels"]["N_rw"]
+        self.num_RWs = self.controller_params["reaction_wheels"]["N_rw"]
         self.num_MTBs = self.controller_params["magnetorquers"]["N_mtb"]
-        self.Idx["NU"]    = self.num_RWs + self.num_MTBs
-        self.Idx["N_rw"]  = self.num_RWs
+        self.Idx["NU"] = self.num_RWs + self.num_MTBs
+        self.Idx["N_rw"] = self.num_RWs
         self.Idx["N_mtb"] = self.num_MTBs
-        self.Idx["U"]  = dict()
-        self.Idx["U"]["MTB_TORQUE"]  = slice(0, self.num_MTBs)
+        self.Idx["U"] = dict()
+        self.Idx["U"]["MTB_TORQUE"] = slice(0, self.num_MTBs)
         self.Idx["U"]["RW_TORQUE"] = slice(self.num_MTBs, self.num_RWs + self.num_MTBs)
         # RW speed should be a state because it depends on the torque applied and needs to be propagated
         self.Idx["NX"] = self.Idx["NX"] + self.num_RWs
-        self.Idx["X"]["RW_SPEED"]   = slice(19, 19 + self.num_RWs)
-        
-        Magnetorquers = [Magnetorquer(self.controller_params["magnetorquers"], IdMtb) for IdMtb in range(self.num_MTBs)] 
-        ReactionWheels = [ReactionWheel(self.controller_params["reaction_wheels"], IdRw) for IdRw in range(self.num_RWs)]
+        self.Idx["X"]["RW_SPEED"] = slice(19, 19 + self.num_RWs)
+
+        Magnetorquers = [Magnetorquer(self.controller_params["magnetorquers"], IdMtb) for IdMtb in range(self.num_MTBs)]
+        ReactionWheels = [
+            ReactionWheel(self.controller_params["reaction_wheels"], IdRw) for IdRw in range(self.num_RWs)
+        ]
         self.controller = Controller(self.controller_params, Magnetorquers, ReactionWheels, self.Idx)
 
         # Controller Frequency
-        self.controller_dt = self.controller_params['controller_dt']
-        self.estimator_dt = self.controller_params['estimator_dt']
+        self.controller_dt = self.controller_params["controller_dt"]
+        self.estimator_dt = self.controller_params["estimator_dt"]
 
     def set_control_input(self, u):
-        '''
-            Sets the control input field of the class
-            Exists for FSW to provide control inputs
-        '''
+        """
+        Sets the control input field of the class
+        Exists for FSW to provide control inputs
+        """
         if len(u) < len(self.control_input) - 1:
             raise Exception("Control Input not provided to all Magnetorquers")
-        elif len(u) == len(self.control_input)-1:
-            self.control_input[0:len(u)] = u # Only magnetorquers
+        elif len(u) == len(self.control_input) - 1:
+            self.control_input[0 : len(u)] = u  # Only magnetorquers
         else:
-            self.control_input = u # magnetorquers + RWs
-    
+            self.control_input = u  # magnetorquers + RWs
+
     def sensors(self, current_time, state):
-        '''
-            Implements partial observability using sensor models
-        '''
+        """
+        Implements partial observability using sensor models
+        """
         return readSensors(state, current_time, self.params)
 
     def step(self, sim_time, dt):
-        '''
-            Executes a single simulation step of a given step size
-            This function is written separately to allow FSW to access simualtion stepping
-        '''
+        """
+        Executes a single simulation step of a given step size
+        This function is written separately to allow FSW to access simualtion stepping
+        """
         # Time
         current_time = self.J2000_start_time + sim_time
-        
+
         # Get control input
         control_input = self.control_input
 
@@ -329,24 +164,24 @@
 
         # Mask state through sensors
         measurement = self.sensors(current_time, self.state)
-        
+
         # Log pertinent Quantities
         self.logr.log_v(
             "state_true.bin",
             [current_time] + self.state.tolist() + measurement.tolist() + control_input.tolist(),
-            ["Time [s]"] + self.state_labels + self.measurement_labels + self.input_labels
+            ["Time [s]"] + self.state_labels + self.measurement_labels + self.input_labels,
         )
 
         return measurement
-    
+
     def run(self):
-        '''
-            Runs the entire simulation
-            Calls the 'step' function to run through the sim
-
-            NOTE: This function operates on delta time i.e., seconds since mission start
-                  This is done to allow FSW to provide a delta time to step() 
-        '''
+        """
+        Runs the entire simulation
+        Calls the 'step' function to run through the sim
+
+        NOTE: This function operates on delta time i.e., seconds since mission start
+              This is done to allow FSW to provide a delta time to step()
+        """
 
         WALL_START_TIME = time()
 
@@ -357,11 +192,13 @@
 
         # Run iterations
         while sim_delta_time <= self.params.MAX_TIME:
-            
+
             # Update the controller
-            if sim_delta_time >= last_controller_update + self.controller_dt:            
-                self.control_input = self.controller.run(self.state, self.Idx) # TODO : Replace this with a state estimate
-                assert(len(self.control_input) == (self.num_RWs + self.num_MTBs))
+            if sim_delta_time >= last_controller_update + self.controller_dt:
+                self.control_input = self.controller.run(
+                    self.state, self.Idx
+                )  # TODO : Replace this with a state estimate
+                assert len(self.control_input) == (self.num_RWs + self.num_MTBs)
                 last_controller_update = sim_delta_time
 
             # Echo the Heartbeat once every 1000s
@@ -373,15 +210,14 @@
             self.step(sim_delta_time, self.params.dt)
 
             sim_delta_time += self.params.dt
-        
+
         # Report the sim speed-up
         elapsed_seconds_wall_clock = time() - WALL_START_TIME
         speed_up = self.params.MAX_TIME / elapsed_seconds_wall_clock
         print(
             f'Sim ran {speed_up:.4g}x faster than realtime. Took {elapsed_seconds_wall_clock:.1f} [s] "wall-clock" to simulate {self.params.MAX_TIME} [s]'
         )
-        
->>>>>>> 40501b3e
+
 
 # ANSI escape sequences for colored terminal output  (from ChatGPT)
 RED = "\033[31m"
@@ -394,12 +230,7 @@
     TRIAL_NUMBER = int(os.environ["TRIAL_NUMBER"])
     TRIAL_DIRECTORY = os.environ["TRIAL_DIRECTORY"]
     PARAMETER_FILEPATH = os.environ["PARAMETER_FILEPATH"]
-<<<<<<< HEAD
-    np.random.seed(TRIAL_NUMBER)
-    run(TRIAL_DIRECTORY, PARAMETER_FILEPATH)
-=======
     TRIAL_NUMBER = int(os.environ["TRIAL_NUMBER"])
     sim = Simulator(TRIAL_NUMBER, TRIAL_DIRECTORY, PARAMETER_FILEPATH)
     print("Initialized")
-    sim.run()
->>>>>>> 40501b3e
+    sim.run()