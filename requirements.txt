--- conflicted
+++ resolved
@@ -3,8 +3,5 @@
 basemap
 psutil
 pyigrf
-<<<<<<< HEAD
-pytest
-=======
 flask
->>>>>>> 8a299916
+pytest