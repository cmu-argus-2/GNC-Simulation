--- conflicted
+++ resolved
@@ -1,26 +1,42 @@
 ---
-<<<<<<< HEAD
+# -----------------------------------------------------------------------------------------------------------
 # Sim settings
-MAX_TIME: 1500 # [s]
-dt: 0.01             # [s]
-earliest_sim_start_time_UTC: 2027-01-01 12:00:00
-latest_sim_start_time_UTC: 2027-02-28 23:59:59
+# -----------------------------------------------------------------------------------------------------------
+MAX_TIME: 10800 # [s]
+dt: 0.01         # [s]
+earliest_sim_start_time_UTC: 2024-10-01 12:00:00
+latest_sim_start_time_UTC: 2024-10-28 23:59:59
 useDrag : False
 useSRP : False
 
+# -----------------------------------------------------------------------------------------------------------
 # Initialization
-semimajor_axis : 6971000 # [m]
-eccentricity : 0.007 
-inclination : 90 # [deg]
-RAAN : 167 # [deg]
-AOP : 35 # [deg]
-true_anomaly : 0 # [deg]
-initial_attitude : [1,0,0,0] 
-initial_angular_rate : [0,0,0.1] # [rad/s]
+# -----------------------------------------------------------------------------------------------------------
+# All orbital elements in this section are expressed as the stddev from nominal parameter value as a % of nominal parameter value
+initialization:
+     semimajor_axis : 6908000 # [m]
+     semimajor_axis_dev : 1 #  [%]
 
-=======
+     eccentricity : 0.007 
+     eccentricity_dev : 20 # [%]
+
+     inclination : 97.75 # [deg]
+     inclination_dev : 1 # [%]
+
+     RAAN : 171 # [deg]
+     RAAN_dev : 20 # [%]
+
+     AOP : 63 # [deg]
+     AOP_dev : 20 # [%]
+
+     true_anomaly : 0 # [deg] -> Placeholder not accessed
+
+     initial_attitude : [1,0,0,0] # -> Placeholder not accessed
+
+     initial_angular_rate : [0.2,0.3,0.2] # [rad/s] -> Placeholder not accessed
+     initial_angular_rate_bound : 0.5 # Max initial angular rate about any axis [rad/s]
+
 # -----------------------------------------------------------------------------------------------------------
->>>>>>> 40501b3e
 # physical properties
 # -----------------------------------------------------------------------------------------------------------
 mass : 
@@ -61,23 +77,6 @@
 
 # -----------------------------------------------------------------------------------------------------------
 # Magnetorquers
-<<<<<<< HEAD
-N_mtb : 6                                     # number of magnetorquers
-mtb_orientation : [1,0,0, 
-                   0,1,0, 
-                   0,0,1, 
-                   -1,0,0, 
-                   0,-1,0, 
-                   0,0,-1] # alignment axis of each magnetorquer in the body frame
-max_voltage : 5.0                          # V maximum voltage that can be applied by each magnetorquer
-coils_per_layer : 32.0  # number of coils per layer
-layers : 2.0                 # number of layers
-trace_width : 0.0007317  # m
-gap_width : 0.00008999  # m
-trace_thickness : 0.0000355603556  # 1oz copper - 35um = 1.4 mils
-max_current_rating : 1.0  # A
-max_power : 1.0  # W
-=======
 # -----------------------------------------------------------------------------------------------------------
 magnetorquers:
      N_mtb : 6  # number of magnetorquers
@@ -144,44 +143,6 @@
      
 
 # -----------------------------------------------------------------------------------------------------------
-# Sim settings
-# -----------------------------------------------------------------------------------------------------------
-MAX_TIME: 10800 # [s]
-dt: 0.01         # [s]
-earliest_sim_start_time_UTC: 2024-10-01 12:00:00
-latest_sim_start_time_UTC: 2024-10-28 23:59:59
-useDrag : False
-useSRP : False
-
-# -----------------------------------------------------------------------------------------------------------
-# Initialization
-# -----------------------------------------------------------------------------------------------------------
-# All orbital elements in this section are expressed as the stddev from nominal parameter value as a % of nominal parameter value
-initialization:
-     semimajor_axis : 6908000 # [m]
-     semimajor_axis_dev : 1 #  [%]
-
-     eccentricity : 0.007 
-     eccentricity_dev : 20 # [%]
-
-     inclination : 97.75 # [deg]
-     inclination_dev : 1 # [%]
-
-     RAAN : 171 # [deg]
-     RAAN_dev : 20 # [%]
-
-     AOP : 63 # [deg]
-     AOP_dev : 20 # [%]
-
-     true_anomaly : 0 # [deg] -> Placeholder not accessed
-
-     initial_attitude : [1,0,0,0] # -> Placeholder not accessed
-
-     initial_angular_rate : [0.2,0.3,0.2] # [rad/s] -> Placeholder not accessed
-     initial_angular_rate_bound : 0.5 # Max initial angular rate about any axis [rad/s]
-
-
-# -----------------------------------------------------------------------------------------------------------
 # Controller Parameters
 # -----------------------------------------------------------------------------------------------------------
 algorithm: "Bcross" # "Lyapunov" # "BaseSP" # "BaseNP" # # "BCROSS" or "PID" or "BaseSP"
@@ -196,5 +157,4 @@
 pointing_target: "Nadir" # "Nadir" or "Sun"
 tgt_ss_ang_vel: 10 # [deg/s]
 controller_dt: 1 # [s]
-estimator_dt: 1    # [s]
->>>>>>> 40501b3e
+estimator_dt: 1    # [s]