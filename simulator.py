--- conflicted
+++ resolved
@@ -9,24 +9,18 @@
 from simulation_manager import logger
 from time import time
 import os
-from sensors.imu import IMU, Gyro, Accel
+from sensors.imu import Gyro
 from sensors.star_tracker import StarTracker
 
-<<<<<<< HEAD
 from FSW.controllers.controller import Controller
 from FSW.estimators.estimator import Estimator
 
-=======
->>>>>>> 24042d2a
 """
     CLASS MANAGER
     Master class that controls the entire simulation
 """
 
-<<<<<<< HEAD
-=======
-
->>>>>>> 24042d2a
+
 class Simulator:
     def __init__(self) -> None:
         self.load_config()
@@ -40,26 +34,23 @@
             ]
         )
 
-<<<<<<< HEAD
         # Initialize the index dictionary
         self.Idx = {}
-        
-=======
->>>>>>> 24042d2a
+
         # Intialize the dynamics class as the "world"
         self.world = Dynamics(self.config, self.Idx)
         self.Idx = self.world.Idx
-        
+
         # Initialize the Controller Class
         self.controller = Controller(self.config, self.Idx)
-        
+
         self.estimator = Estimator()
-        
+
         # Initialize state and date
-        self.world_state    = None
-        self.measurements   = None
+        self.world_state = None
+        self.measurements = None
         self.control_inputs = None
-        
+
         self.date = self.config["mission"]["start_date"]
 
     """
@@ -90,9 +81,6 @@
             None
     """
 
-<<<<<<< HEAD
-    def run(self):
-=======
     def run(self, log_directory):
         l = logger.MultiFileLogger(log_directory)
 
@@ -108,38 +96,23 @@
         ST = StarTracker(0.1)
 
         i = 0
->>>>>>> 24042d2a
         while self.date - self.config["mission"]["start_date"] <= self.config[
             "mission"
         ]["duration"] / (24 * 60 * 60):
             self.world_state = self.world.state
 
             # self.measurement = self.sensors(self.date, self.world_state) # UNCOMMENT WHEN SENSOR MODELS ARE IMPLEMENTED
-<<<<<<< HEAD
             self.measurement = []
             # self.control_inputs = self.controller(self.date, self.measurement)
-            est_world_states = self.estimator.run(self.date, self.measurement, self.world_state)
-            
+            est_world_states = self.estimator.run(
+                self.date, self.measurement, self.world_state
+            )
+
             actuator_cmd = self.controller.run(self.date, est_world_states)
 
-            # Pedro: may want to rename dynamics to world. It will include the propagation of 
+            # Pedro: may want to rename dynamics to world. It will include the propagation of
             # actuator states (rw speed, motor time constant, ...)
-            self.world.update(input=actuator_cmd) # self.control_torques)        
-            
-            self.date += (1 / self.update_rate) / (
-                24 * 60 * 60
-            )  # 1 second into Julian date conversion
-            print(self.date, self.world_state)
-
-
-if __name__ == "__main__":
-    simulator = Simulator()
-    simulator.run()
-=======
-            # self.control_inputs = self.controller(self.date, self.measurement)
-            # self.control_torques = self.actuators(self.date, self.measurement)
-
-            self.world.update(input=np.zeros((9,)))
+            self.world.update(input=actuator_cmd)  # self.control_torques)
 
             self.date += dt / (24 * 60 * 60)  # 1 second into Julian date conversion
             if i % 1000 == 0:
@@ -147,12 +120,12 @@
             l.log_v(
                 "state_true.bin",
                 self.date,
-                self.world_state[:-6],
+                self.world_state[:-7],  # ignore 3x1 SUN_POS, 3x1  MAG_FIELD, RW_SPEED
                 "date [days]",
                 [
                     *["x [m]", "y [m]", "z [m]"],
                     *["x [m/s]", "y [m/s]", "z [m/s]"],
-                    *["x", "y", "z", "w"],
+                    *["w", "x", "y", "z"],
                     *["x [rad/s]", "y [rad/s]", "z [rad/s]"],
                 ],
             )
@@ -231,5 +204,4 @@
     simulator = Simulator()
     simulator.run(job_directory_abs)
     END = time()
-    print(f'Took {(END-START):.2f} seconds to simulate job "{job_name}"')
->>>>>>> 24042d2a
+    print(f'Took {(END-START):.2f} seconds to simulate job "{job_name}"')