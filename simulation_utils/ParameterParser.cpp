#include "ParameterParser.h"

#include <cstdio>
#include <fstream>
#include <iostream>
#include <map>
#include <stdexcept>
#include <string>
#include <random>

#include "ExpressionEvaluation.h"
#include "StringUtils/StringUtils.h"
#include "colored_output.h"
#include "misc.h"
#include "yaml-cpp/yaml.h"
#include "utils_and_transforms.h"
#include "ReactionWheel.h"
#include "Magnetorquer.h"
#include "MagneticField.h"
#include "SRP.h"

#ifdef USE_PYBIND_TO_COMPILE
#pragma GCC diagnostic push
#pragma GCC diagnostic ignored "-Wmaybe-uninitialized"   // purposely comparing floats
#include "pybind11/eigen.h"
#include "pybind11/pybind11.h"
#pragma GCC diagnostic pop
#endif

// FSW includes

// ==========================================================================
// ============================ Helper Functions ============================
// ==========================================================================
// ==========================================================================

Simulation_Parameters::Simulation_Parameters(std::string filename, int trial_number, std::string results_folder) : 
                                    dev(loadSeed(trial_number)), MTB((defineDistributions(filename), load_MTB(filename, dev)))
{    
    /* Parse parameters */
    YAML::Node params = YAML::LoadFile(filename);
    defineDistributions(filename);

    results_folder = results_folder; // PLACEHOLDER

    // Physical Parameters
    mass = mass_dist(dev);
    mass = std::min(params["mass"]["max_mass"].as<double>(), std::max(mass, params["mass"]["min_mass"].as<double>()));

    A = area_dist(dev);
    I_sat = Eigen::Map<Matrix_3x3, Eigen::RowMajor>(params["inertia"]["nominal_inertia"].as<std::vector<double>>().data());
    I_sat(0,0) = Ixx_dist(dev);
    I_sat(1,1) = Iyy_dist(dev);
    I_sat(2,2) = Izz_dist(dev);

    // Drag & SRP properties
    Cd = params["Cd"].as<double>();
    CR = params["CR"].as<double>();
    useDrag = params["useDrag"].as<bool>();
    useSRP = params["useSRP"].as<bool>();

    // Reaction Wheel
    num_RWs = params["reaction_wheels"]["N_rw"].as<int>();
    G_rw_b = Eigen::Map<Eigen::MatrixXd, Eigen::ColMajor>(params["reaction_wheels"]["rw_orientation"].as<std::vector<double>>().data(), 3, num_RWs);
    for (int i=0; i<num_RWs; i++) {
        G_rw_b.col(i) = random_SO3_rotation(rw_orientation_dist, dev)*G_rw_b.col(i);
    }
    I_rw = I_rw_dist(dev);

    // GPS
    gps_pos_std = gps_pos_dist(dev);
    gps_vel_std = gps_vel_dist(dev);

    // Photodiodes
    num_photodiodes = params["photodiodes"]["num_photodiodes"].as<int>();
    G_pd_b = Eigen::Map<Eigen::MatrixXd, Eigen::ColMajor>(params["photodiodes"]["photodiode_normals"].as<std::vector<double>>().data(), 3, num_photodiodes);
    for (int i=0; i<num_photodiodes; i++) {
        G_pd_b.col(i) = random_SO3_rotation(photodiode_orientation_dist, dev)*G_pd_b.col(i);
    }
    photodiode_std = photodiode_dist(dev);

    // Magnetometer
    magnetometer_noise_std =magnetometer_dist(dev);

    // Gyroscope
    gyro_sigma_w = gyro_bias_dist(dev);
    gyro_sigma_v = gyro_white_noise_dist(dev);
    gyro_correlation_time = params["gyroscope"]["gyro_correlation_time"].as<double>(); 
    gyro_scale_factor_err = params["gyroscope"]["gyro_scale_factor_err"].as<double>();

    // Sim Settings
    MAX_TIME = params["MAX_TIME"].as<double>();
    dt = params["dt"].as<double>();
    controller_dt = params["controller_dt"].as<double>();
    estimator_dt  = params["estimator_dt"].as<double>();
    
    // Satellite Orbit Initialization
    semimajor_axis = sma_dist(dev);
    eccentricity = eccentricity_dist(dev);
    inclination = inclination_dist(dev);
    RAAN = RAAN_dist(dev);
    AOP = AOP_dist(dev);
    true_anomaly = true_anomaly_dist(dev);
    
    // Satellite Attitude Initialization
    initial_attitude = Vector4::NullaryExpr([&](){return initial_attitude_dist(dev);});
    initial_attitude = initial_attitude/initial_attitude.norm();

    initial_angular_rate = Vector3::NullaryExpr([&](){return initial_angular_rate_dist(dev);});
    sim_start_time = sim_start_time_dist(dev);
    
<<<<<<< HEAD
    initial_true_state = initializeSatellite(earliest_sim_start_unix);
=======
    // Populate State Vector
    initial_state = initializeSatellite(sim_start_time);

    // Dump Dispersed Parameters to YAML
    dumpSampledParametersToYAML(results_folder);
>>>>>>> 40501b3e
}

Magnetorquer Simulation_Parameters::load_MTB(std::string filename, std::mt19937 gen)
{
    YAML::Node params = YAML::LoadFile(filename);
    num_MTBs = params["magnetorquers"]["N_mtb"].as<int>();
    
    resistances = VectorXd::NullaryExpr(num_MTBs,[&](){return mtb_resistance_dist(gen);});
    double resistance_bound = params["magnetorquers"]["mtb_resistance_lub"].as<double>();
    resistances = resistances.cwiseMax((1-resistance_bound)*resistances).cwiseMin((1+resistance_bound)*resistances);  

    G_mtb_b = Eigen::Map<Eigen::MatrixXd, Eigen::ColMajor>(params["magnetorquers"]["mtb_orientation"].as<std::vector<double>>().data(), 3, num_MTBs);
    for (int i=0; i<num_MTBs; i++) {
        G_mtb_b.col(i) = random_SO3_rotation(mtb_orientation_dist, gen)*G_mtb_b.col(i);
    }
    
    Magnetorquer magnetorquer = Magnetorquer(
                                    params["magnetorquers"]["N_mtb"].as<int>(),
                                    resistances,
                                    params["magnetorquers"]["A_cross"].as<double>(),
                                    params["magnetorquers"]["N_turns"].as<double>(),
                                    params["magnetorquers"]["max_voltage"].as<double>(),
                                    params["magnetorquers"]["max_current_rating"].as<double>(),
                                    params["magnetorquers"]["max_power"].as<double>(),
                                    G_mtb_b
                                    );

    return magnetorquer;
}

VectorXd Simulation_Parameters::initializeSatellite(double epoch)
{    
    VectorXd State(19+num_RWs);

    Vector6 KOE {semimajor_axis, eccentricity, inclination, RAAN, AOP, true_anomaly};
    Vector6 CartesianState = KOE2ECI(KOE, epoch);
    State(Eigen::seqN(0,6)) = CartesianState;
    State(Eigen::seqN(6,4)) = initial_attitude;
    State(Eigen::seqN(10,3)) = initial_angular_rate;
    State(Eigen::seqN(13, 3)) = sun_position_eci(epoch);
    State(Eigen::seqN(16, 3)) = MagneticField(State(Eigen::seqN(0, 3)), epoch);
    State(Eigen::seqN(19, num_RWs)).setZero();

    return State;

}

void Simulation_Parameters::defineDistributions(std::string filename) 
{
    YAML::Node params = YAML::LoadFile(filename);
    
    // Mass
    double mass_nominal = params["mass"]["nominal_mass"].as<double>();
    double mass_std = mass_nominal*(params["mass"]["mass_dev"].as<double>()/100);
    mass_dist = std::normal_distribution<double>(mass_nominal, mass_std);

    // Area
    double area_nominal = params["area"]["nominal_area"].as<double>();
    double area_std = area_nominal*(params["area"]["area_dev"].as<double>()/100);
    area_dist = std::normal_distribution<double>(area_nominal, area_std);

    // Inertia
    Vector3 inertia_dev = Eigen::Map<Vector3>(params["inertia"]["principal_axis_dev"].as<std::vector<double>>().data());
    MatrixXd Isat = Eigen::Map<Matrix_3x3, Eigen::RowMajor>(params["inertia"]["nominal_inertia"].as<std::vector<double>>().data());
    
    double Ixx_std = Isat(0,0)*inertia_dev(0)/100;
    Ixx_dist = std::normal_distribution<double>(Isat(0,0), Ixx_std);

    double Iyy_std = Isat(1,1)*inertia_dev(1)/100;
    Iyy_dist = std::normal_distribution<double>(Isat(1,1), Iyy_std);

    double Izz_std = Isat(2,2)*inertia_dev(2)/100;
    Izz_dist = std::normal_distribution<double>(Isat(2,2), Izz_std);

    // Reaction Wheels
    rw_orientation_dist = std::normal_distribution<double>(0, params["reaction_wheels"]["rw_orientation_dev"].as<double>());
    double I_rw_nominal = params["reaction_wheels"]["I_rw"].as<double>();
    double I_rw_std = I_rw_nominal*(params["reaction_wheels"]["I_rw_dev"].as<double>()/100);
    I_rw_dist = std::normal_distribution<double>(I_rw_nominal, I_rw_std);

    // Magnetorquers
    mtb_orientation_dist = std::normal_distribution<double>(0, params["magnetorquers"]["mtb_orientation_dev"].as<double>());
    double mtb_resistance_nominal = params["magnetorquers"]["mtb_resistance"].as<double>();
    double mtb_resistance_std = mtb_resistance_nominal*(params["magnetorquers"]["mtb_resistance_dev"].as<double>())/100;
    mtb_resistance_dist = std::normal_distribution<double>(mtb_resistance_nominal, mtb_resistance_std);

    // GPS
    double gps_pos_std_nominal = params["gps"]["gps_pos_std"].as<double>();
    double gps_pos_std_std = gps_pos_std_nominal*(params["gps"]["gps_pos_std_dev"].as<double>()/100);
    gps_pos_dist = std::normal_distribution<double>(gps_pos_std_nominal, gps_pos_std_std);
    
    double gps_vel_std_nominal = params["gps"]["gps_vel_std"].as<double>();
    double gps_vel_std_std = gps_vel_std_nominal*(params["gps"]["gps_vel_std_dev"].as<double>()/100);
    gps_vel_dist = std::normal_distribution<double>(gps_vel_std_nominal, gps_vel_std_std);

    // Photodiodes
    photodiode_orientation_dist = std::normal_distribution<double>(0, params["photodiodes"]["photodiode_orientation_dev"].as<double>());
    double photodiode_std_nominal = params["photodiodes"]["photodiode_std"].as<double>();
    double photodiode_std_std = photodiode_std_nominal*(params["photodiodes"]["photodiode_std_dev"].as<double>()/100);
    photodiode_dist = std::normal_distribution<double>(photodiode_std_nominal, photodiode_std_std);

    // Magnetometer
    double magnetometer_noise_std_nominal = params["magnetometer"]["magnetometer_noise_std"].as<double>();
    double magnetometer_noise_std_std = magnetometer_noise_std_nominal*(params["magnetometer"]["magnetometer_std_dev"].as<double>()/100);
    magnetometer_dist = std::normal_distribution<double>(magnetometer_noise_std_nominal, magnetometer_noise_std_std);

    // Gyroscope
    double gyro_sigma_w_nominal = params["gyroscope"]["gyro_sigma_w"].as<double>();
    double gyro_sigma_w_std = gyro_sigma_w_nominal*(params["gyroscope"]["gyro_sigma_w_dev"].as<double>()/100);
    gyro_bias_dist = std::normal_distribution<double>(gyro_sigma_w_nominal, gyro_sigma_w_std);

    double gyro_sigma_v_nominal = params["gyroscope"]["gyro_sigma_v"].as<double>();
    double gyro_sigma_v_std = gyro_sigma_v_nominal*(params["gyroscope"]["gyro_sigma_v_dev"].as<double>()/100);
    gyro_white_noise_dist = std::normal_distribution<double>(gyro_sigma_v_nominal, gyro_sigma_v_std);

    // Initialization
    double sma_nominal = params["initialization"]["semimajor_axis"].as<double>();
    double sma_std = 0.01*sma_nominal*params["initialization"]["semimajor_axis_dev"].as<double>();
    sma_dist = std::normal_distribution<double>(sma_nominal, sma_std);

    double ecc_nominal = params["initialization"]["eccentricity"].as<double>();
    double ecc_std = ecc_nominal*(params["initialization"]["eccentricity_dev"].as<double>()/100);
    eccentricity_dist = std::normal_distribution<double>(ecc_nominal, ecc_std);

    double incl_nominal = params["initialization"]["inclination"].as<double>();
    double incl_std = incl_nominal*(params["initialization"]["inclination_dev"].as<double>()/100);
    inclination_dist = std::normal_distribution<double>(incl_nominal, incl_std);

    double RAAN_nominal = params["initialization"]["RAAN"].as<double>();
    double RAAN_std = RAAN_nominal*(params["initialization"]["RAAN_dev"].as<double>()/100);
    RAAN_dist = std::normal_distribution<double>(RAAN_nominal, RAAN_std);

    double AOP_nominal = params["initialization"]["AOP"].as<double>();
    double AOP_std = AOP_nominal*(params["initialization"]["AOP_dev"].as<double>()/100);
    AOP_dist = std::normal_distribution<double>(AOP_nominal, AOP_std);
    true_anomaly_dist = std::uniform_real_distribution<double>(0, 360); // True anomaly uniformly distributed between 0 and 360

    initial_attitude_dist = std::uniform_real_distribution<double>(-1,1);

    double angular_rate_bound = params["initialization"]["initial_angular_rate_bound"].as<double>();
    initial_angular_rate_dist = std::uniform_real_distribution<double>(-angular_rate_bound, angular_rate_bound);

    double earliest_sim_start_J2000 = UTCStringtoTJ2000(params["earliest_sim_start_time_UTC"].as<std::string>());
    double latest_sim_start_J2000 = UTCStringtoTJ2000(params["latest_sim_start_time_UTC"].as<std::string>());
    sim_start_time_dist = std::uniform_real_distribution<double>(earliest_sim_start_J2000, latest_sim_start_J2000);

}

std::mt19937 Simulation_Parameters::loadSeed(int trial_number)
{
    std::mt19937 gen;
    gen.seed(trial_number);

    return gen;
}

void Simulation_Parameters::dumpSampledParametersToYAML(std::string results_folder)
{
    YAML::Emitter out;
    std::string outpath = results_folder.append("/trial_params.yaml");
    
    out << YAML::BeginSeq;
    out << YAML::Key << "mass" << mass;
    out << YAML::Key << "area" << A;

    std::vector<double> vec;
    vec.assign(I_sat.data(), I_sat.data() + 9);
    out << YAML::Key << "inertia" << YAML::Flow << vec;

    vec.assign(G_rw_b.data(), G_rw_b.data() + G_rw_b.rows()*G_rw_b.cols());
    out << YAML::Key << "rw_orientation" << YAML::Flow << vec;
    out << YAML::Key << "I_rw" <<  I_rw;
    
    vec.assign(G_mtb_b.data(), G_mtb_b.data() + G_mtb_b.rows()*G_mtb_b.cols());
    out << YAML::Key << "mtb_orientation" << YAML::Flow << vec;

    vec.assign(resistances.data(), resistances.data() + resistances.size());
    out << YAML::Key << "mtb_resistances" << YAML::Flow << vec;

    out << YAML::Key << "gps_pos_std" << gps_pos_std;
    out << YAML::Key << "gps_vel_std" << gps_vel_std;

    vec.assign(G_pd_b.data(), G_pd_b.data() + G_pd_b.rows()*G_pd_b.cols());
    out<<YAML::Key << "photodiode_orientation" << YAML::Flow << vec;

    out<<YAML::Key << "magnetometer_std" << magnetometer_noise_std;

    out<<YAML::Key << "gyro_sigma_w" <<gyro_sigma_w;
    out<< YAML::Key << "gyro_sigma_v" << gyro_sigma_v;

    out<<YAML::Key << "semimajor_axis" << semimajor_axis;
    out<<YAML::Key << "eccentricity" << eccentricity;
    out<<YAML::Key << "inclination" << inclination;
    out<<YAML::Key << "RAAN" << RAAN;
    out<<YAML::Key << "AOP" << AOP;
    out<<YAML::Key << "true_anomaly" << true_anomaly;

    vec.assign(initial_attitude.data(), initial_attitude.data() + initial_attitude.size());
    out<<YAML::Key << "initial_attitude" << YAML::Flow << vec;
    vec.assign(initial_angular_rate.data(), initial_angular_rate.data() + initial_angular_rate.size());
    out<<YAML::Key << "initial_angular_rate" << YAML::Flow << vec;

    out<<YAML::Key << "sim_start_time" << TJ2000toUTCString(sim_start_time);

    out<<YAML::EndSeq;

    std::ofstream fout(outpath);
    fout << out.c_str();


}

#ifdef USE_PYBIND_TO_COMPILE
PYBIND11_MODULE(pysim_utils, m) {
    pybind11::class_<Simulation_Parameters>(m, "Simulation_Parameters")
        .def(pybind11::init<std::string, int, std::string>())
        //.def("getParamsFromFileAndSample", &Simulation_Parameters::getParamsFromFileAndSample)
        //.def("dumpSampledParametersToYAML", &Simulation_Parameters::dumpSampledParametersToYAML)
        .def_readonly("mass", &Simulation_Parameters::mass)
        .def_readonly("inertia", &Simulation_Parameters::I_sat)
        .def_readonly("facet_area", &Simulation_Parameters::A)
        //
        .def_readonly("num_RWs", &Simulation_Parameters::num_RWs)
        .def_readonly("G_rw_b", &Simulation_Parameters::G_rw_b)
        .def_readonly("mass", &Simulation_Parameters::mass)
        .def_readonly("inertia_RW", &Simulation_Parameters::I_rw)
        //
        .def_readonly("num_MTBs", &Simulation_Parameters::num_MTBs)
        .def_readonly("G_mtb_b", &Simulation_Parameters::G_mtb_b)
        //
        .def_readonly("num_photodiodes", &Simulation_Parameters::num_photodiodes)
        //
        .def_readonly("MAX_TIME", &Simulation_Parameters::MAX_TIME)
        .def_readonly("dt", &Simulation_Parameters::dt)
        .def_readonly("sim_start_time", &Simulation_Parameters::sim_start_time)
        .def_readonly("useDrag", &Simulation_Parameters::useDrag)
        .def_readonly("useSRP", &Simulation_Parameters::useSRP)
        //
        .def_readonly("initial_true_state", &Simulation_Parameters::initial_true_state);
}

#endif<|MERGE_RESOLUTION|>--- conflicted
+++ resolved
@@ -109,15 +109,11 @@
     initial_angular_rate = Vector3::NullaryExpr([&](){return initial_angular_rate_dist(dev);});
     sim_start_time = sim_start_time_dist(dev);
     
-<<<<<<< HEAD
-    initial_true_state = initializeSatellite(earliest_sim_start_unix);
-=======
     // Populate State Vector
     initial_state = initializeSatellite(sim_start_time);
 
     // Dump Dispersed Parameters to YAML
     dumpSampledParametersToYAML(results_folder);
->>>>>>> 40501b3e
 }
 
 Magnetorquer Simulation_Parameters::load_MTB(std::string filename, std::mt19937 gen)
