--- conflicted
+++ resolved
@@ -10,10 +10,7 @@
 from parse_bin_file import parse_bin_file_wrapper
 from mpl_toolkits.basemap import Basemap
 import os
-<<<<<<< HEAD
 from matplotlib import pyplot as plt
-=======
->>>>>>> 40501b3e
 
 # TODO : Setup Python setuptools
 import sys
@@ -84,7 +81,7 @@
 
             # https://matplotlib.org/basemap/stable/users/examples.html
             itm.figure(ground_track)
-            m.scatter(lon, lat, s=0.5, c = 'y', marker=".", label=f"_{trial_number}", latlon=True)
+            m.scatter(lon, lat, s=0.5, c="y", marker=".", label=f"_{trial_number}", latlon=True)
             m.scatter(lon[0], lat[0], marker="*", color="green", label="Start")
             m.scatter(lon[-1], lat[-1], marker="*", color="red", label="End")
         itm.figure(XYZt)
@@ -96,6 +93,7 @@
         itm.title("Ground Track [Green: Start    Red: End]")
         save_figure(ground_track, self.plot_dir, "ground_track.png", self.close_after_saving)
         # ==========================================================================
+        # Truth Velocity (ECI)
         itm.figure()
         for i, trial_number in enumerate(self.trials):
             multiPlot(
@@ -109,7 +107,7 @@
         annotateMultiPlot(title="True Velocity (ECI) [km/s]", ylabels=["$v_x$", "$v_y$", "$v_z$"])
         save_figure(itm.gcf(), self.plot_dir, "velocity_ECI_true.png", self.close_after_saving)
         # ==========================================================================
-        # Truth
+        # Truth Attitude
         itm.figure()
         for i, trial_number in enumerate(self.trials):
             multiPlot(
@@ -119,28 +117,12 @@
             )
         annotateMultiPlot(title="True attitude [-]", ylabels=["$q_w$", "$q_x$", "$q_y$", "$q_z$"])
         save_figure(itm.gcf(), self.plot_dir, "attitude_true.png", self.close_after_saving)
-
-        # Estimated
-        itm.figure()
-        for i, trial_number in enumerate(self.trials):
-            multiPlot(
-                data_dicts[i]["Time [s]"],
-                [
-                    data_dicts[i]["q_hat_w"],
-                    data_dicts[i]["q_hat_x"],
-                    data_dicts[i]["q_hat_y"],
-                    data_dicts[i]["q_hat_z"],
-                ],
-                seriesLabel=f"_{trial_number}",
-            )
-        annotateMultiPlot(title="Estimated attitude [-]", ylabels=["$q_w$", "$q_x$", "$q_y$", "$q_z$"])
-        save_figure(itm.gcf(), self.plot_dir, "attitude_estimate.png", self.close_after_saving)
-        # ==========================================================================
-        itm.figure()
-        for i, trial_number in enumerate(self.trials):
-            multiPlot(
-                data_dicts[i]["Time [s]"],
-<<<<<<< HEAD
+        # ==========================================================================
+        # Truth body angular rate
+        itm.figure()
+        for i, trial_number in enumerate(self.trials):
+            multiPlot(
+                data_dicts[i]["Time [s]"],
                 np.rad2deg(
                     [
                         data_dicts[i]["omega_x [rad/s]"],
@@ -150,14 +132,12 @@
                 ),
                 seriesLabel=f"_{trial_number}",
             )
-        annotateMultiPlot(title="True body angular rate [deg/s]", ylabels=["$\Omega_x$", "$\Omega_y$", "$\Omega_z$"])
+        annotateMultiPlot(title="True body angular rate [rad/s]", ylabels=["x", "y", "z"])
         save_figure(itm.gcf(), self.plot_dir, "body_omega_true.png", self.close_after_saving)
-
-    def EKF_plots(self):
-        # error plots
-        filenames = []
-        for trial_number in self.trials:
-            filenames.append(os.path.join(self.trials_dir, f"trial{trial_number}/attitude_ekf_error.bin"))
+        # ========================= True gyro bias plots =========================
+        filenames = []
+        for trial_number in self.trials:
+            filenames.append(os.path.join(self.trials_dir, f"trial{trial_number}/gyro_bias_true.bin"))
 
         START = time.time()
         args = [(filename, self.PERCENTAGE_OF_DATA_TO_PLOT) for filename in filenames]
@@ -165,18 +145,8 @@
             data_dicts = pool.map(parse_bin_file_wrapper, args)
         END = time.time()
         print(f"Elapsed time to read in data: {END-START:.2f} s")
-
-        # ==========================================================================
-        self.attitude_error_figure = itm.figure()
-        for i, trial_number in enumerate(self.trials):
-            multiPlot(
-                data_dicts[i]["Time [s]"],
-                np.rad2deg(np.array([data_dicts[i]["x [rad]"], data_dicts[i]["y [rad]"], data_dicts[i]["z [rad]"]])),
-                seriesLabel=f"_{trial_number}",
-            )
-        annotateMultiPlot(title="Attitude error [deg]", ylabels=["$x$", "$y$", "$z$"])
-        # ==========================================================================
-        self.gyro_bias_error_figure = itm.figure()
+        # --------------------------------------------------------------------------
+        itm.figure()
         for i, trial_number in enumerate(self.trials):
             multiPlot(
                 data_dicts[i]["Time [s]"],
@@ -185,56 +155,215 @@
                 ),
                 seriesLabel=f"_{trial_number}",
             )
-        annotateMultiPlot(title="Gyro Bias error [deg/s]", ylabels=["$x$", "$y$", "$z$"])
-
-        self._plot_state_estimate_covariance()
-        # ========================= True gyro bias plots =========================
-        filenames = []
-        for trial_number in self.trials:
-            filenames.append(os.path.join(self.trials_dir, f"trial{trial_number}/gyro_bias_true.bin"))
-
-        START = time.time()
-        args = [(filename, self.PERCENTAGE_OF_DATA_TO_PLOT) for filename in filenames]
-        with Pool() as pool:
-            data_dicts = pool.map(parse_bin_file_wrapper, args)
-        END = time.time()
-        print(f"Elapsed time to read in data: {END-START:.2f} s")
-        # --------------------------------------------------------------------------
-        itm.figure()
-        for i, trial_number in enumerate(self.trials):
-            multiPlot(
-                data_dicts[i]["Time [s]"],
-                np.rad2deg(
-                    np.array([data_dicts[i]["x [rad/s]"], data_dicts[i]["y [rad/s]"], data_dicts[i]["z [rad/s]"]])
-                ),
-                seriesLabel=f"_{trial_number}",
-            )
         annotateMultiPlot(title="True Gyro Bias [deg/s]", ylabels=["$x$", "$y$", "$z$"])
         save_figure(itm.gcf(), self.plot_dir, "gyro_bias_true.png", self.close_after_saving)
-
-        # ======================= Estimated gyro bias plots =======================
-        filenames = []
-        for trial_number in self.trials:
-            filenames.append(os.path.join(self.trials_dir, f"trial{trial_number}/gyro_bias_estimated.bin"))
-
-        START = time.time()
-        args = [(filename, self.PERCENTAGE_OF_DATA_TO_PLOT) for filename in filenames]
-        with Pool() as pool:
-            data_dicts = pool.map(parse_bin_file_wrapper, args)
-        END = time.time()
-        print(f"Elapsed time to read in data: {END-START:.2f} s")
-        # --------------------------------------------------------------------------
-        itm.figure()
-        for i, trial_number in enumerate(self.trials):
-            multiPlot(
-                data_dicts[i]["Time [s]"],
-                np.rad2deg(
-                    np.array([data_dicts[i]["x [rad/s]"], data_dicts[i]["y [rad/s]"], data_dicts[i]["z [rad/s]"]])
-                ),
-                seriesLabel=f"_{trial_number}",
-            )
-        annotateMultiPlot(title="Estimated Gyro Bias [deg/s]", ylabels=["$x$", "$y$", "$z$"])
-        save_figure(itm.gcf(), self.plot_dir, "gyro_bias_estimated.png", self.close_after_saving)
+        # ==========================================================================
+        # Truth magnetic field in ECI
+        itm.figure()
+        for i, trial_number in enumerate(self.trials):
+            multiPlot(
+                data_dicts[i]["Time [s]"],
+                [data_dicts[i]["xMag ECI [T]"], data_dicts[i]["yMag ECI [T]"], data_dicts[i]["zMag ECI [T]"]],
+                seriesLabel=f"_{trial_number}",
+            )
+        annotateMultiPlot(title="ECI Magnetic Field [T]", ylabels=["x", "y", "z"])
+        save_figure(itm.gcf(), self.plot_dir, "mag_field_true.png", self.close_after_saving)
+        # ==========================================================================
+        # Truth sun direction in ECI
+        itm.figure()
+        for i, trial_number in enumerate(self.trials):
+            multiPlot(
+                data_dicts[i]["Time [s]"],
+                [data_dicts[i]["rSun_x ECI [m]"], data_dicts[i]["rSun_y ECI [m]"], data_dicts[i]["rSun_z ECI [m]"]],
+                seriesLabel=f"_{trial_number}",
+            )
+        annotateMultiPlot(title="Sun Position in ECI [m]", ylabels=["x", "y", "z"])
+        save_figure(itm.gcf(), self.plot_dir, "ECI_sun_direction.png", self.close_after_saving)
+        # ==========================================================================
+        # Plot the angle between the angular momentum and the sun vector with the major inertia axis
+        # load inertia from config file (temp solution)
+        with open("../../montecarlo/configs/params.yaml", "r") as f:
+            pyparams = yaml.safe_load(f)
+
+        J = np.array(pyparams["inertia"]["nominal_inertia"]).reshape((3, 3))
+        eigenvalues, eigenvectors = np.linalg.eig(J)
+        idx = np.argsort(eigenvalues)
+        major_axis = eigenvectors[:, idx[2]]
+        if major_axis[np.argmax(np.abs(major_axis))] < 0:
+            major_axis = -major_axis
+        for i, trial_number in enumerate(self.trials):
+            bsun_vector = []
+            ang_mom_vector = []
+            ang_mom_norm_vector = []
+            for j in range(len(data_dicts[i]["Time [s]"])):
+                # Assuming the attitude quaternion is in the form [w, x, y, z]
+                quat = np.array(
+                    [data_dicts[i]["q_w"][j], data_dicts[i]["q_x"][j], data_dicts[i]["q_y"][j], data_dicts[i]["q_z"][j]]
+                )
+                sun_vector_eci = np.array(
+                    [
+                        data_dicts[i]["rSun_x ECI [m]"][j],
+                        data_dicts[i]["rSun_y ECI [m]"][j],
+                        data_dicts[i]["rSun_z ECI [m]"][j],
+                    ]
+                )
+                # Rotate the sun vector from ECI to body frame using the quaternion
+                Re2b = quatrotation(quat).T
+                sun_vector_body = Re2b @ sun_vector_eci
+                sun_vector_body = sun_vector_body / np.linalg.norm(sun_vector_body)
+                angle_sv = np.rad2deg(np.arccos(np.dot(sun_vector_body, major_axis)))
+                bsun_vector.append(angle_sv)
+                ang_vel = np.array(
+                    [
+                        data_dicts[i]["omega_x [rad/s]"][j],
+                        data_dicts[i]["omega_y [rad/s]"][j],
+                        data_dicts[i]["omega_z [rad/s]"][j],
+                    ]
+                )
+                ang_mom = J @ ang_vel
+                ang_mom_norm = np.linalg.norm(ang_mom)
+                ang_mom_norm_vector.append(ang_mom_norm)
+                ang_mom = ang_mom / ang_mom_norm
+                angle_am = np.rad2deg(np.arccos(np.dot(ang_mom, major_axis)))
+                ang_mom_vector.append(angle_am)
+                ang_mom_norm
+            bsun_vector = np.array(bsun_vector).T
+            ang_mom_vector = np.array(ang_mom_vector).T
+            itm.figure()
+            multiPlot(
+                data_dicts[i]["Time [s]"],
+                [bsun_vector, ang_mom_vector, ang_mom_norm_vector],
+                seriesLabel=f"_{trial_number}",
+            )
+        annotateMultiPlot(
+            title="Sun Pointing/Spin Stabilization",
+            ylabels=["SunVector/MajorAx Angle [deg]", "AngMom/MajorAx Angle [deg]", "AngMom norm [Nms]"],
+        )
+        save_figure(itm.gcf(), self.plot_dir, "sun_vector_body.png", self.close_after_saving)
+        # ==========================================================================
+        # Reaction Wheel Speed and Torque
+        num_RWs = pyparams["reaction_wheels"]["N_rw"]
+
+        # G_rw_b = np.array(pyparams["rw_orientation"]).reshape(3, num_RWs)
+        itm.figure()
+        for i, trial_number in enumerate(self.trials):
+            rw_speed = [data_dicts[i]["omega_RW_" + str(j) + " [rad/s]"] for j in range(num_RWs)]
+            rw_speed_labels = [f"RW_{j}" for j in range(num_RWs)]
+            torque_rw = [data_dicts[i]["T_RW_" + str(j) + " [Nm]"] for j in range(num_RWs)]
+            rw_torque_labels = [f"Torque_RW_{j}" for j in range(num_RWs)]
+            rw_speed_torque = rw_speed + torque_rw
+            rw_speed_torque_labels = rw_speed_labels + rw_torque_labels
+            multiPlot(
+                data_dicts[i]["Time [s]"],
+                rw_speed_torque,
+                seriesLabel=f"_{trial_number}",
+            )
+        annotateMultiPlot(title="Reaction Wheel Speed and Torque", ylabels=rw_speed_torque_labels)
+        save_figure(itm.gcf(), self.plot_dir, "rw_w_T_true.png", self.close_after_saving)
+        # ==========================================================================
+        # Magnetorquer dipole moment
+        num_MTBs = pyparams["magnetorquers"]["N_mtb"]
+        Magnetorquers = [Magnetorquer(pyparams["magnetorquers"], IdMtb) for IdMtb in range(num_MTBs)]
+        itm.figure()
+        for i, trial_number in enumerate(self.trials):
+            volt_magnetorquer = np.array([data_dicts[i]["V_MTB_" + str(j) + " [V]"] for j in range(num_MTBs)])
+            mtb_dipole_moment = np.zeros((num_MTBs, len(data_dicts[i]["Time [s]"])))
+            for j in range(len(data_dicts[i]["Time [s]"])):
+                for k in range(num_MTBs):
+                    Magnetorquers[k].set_voltage(volt_magnetorquer[k][j])
+                    mtb_dipole_moment[k][j] = np.linalg.norm(Magnetorquers[k].get_dipole_moment())
+
+            mtb_dipole_moment_labels = [f"MTB_{j} [Cm]" for j in range(num_MTBs)]
+            multiPlot(
+                data_dicts[i]["Time [s]"],
+                mtb_dipole_moment,
+                seriesLabel=f"_{trial_number}",
+            )
+        annotateMultiPlot(title="Magnetorquer Dipole Moment [C*m]", ylabels=mtb_dipole_moment_labels)
+        save_figure(itm.gcf(), self.plot_dir, "mtb_dipole_moment_true.png", self.close_after_saving)
+        # ==========================================================================
+        # Nadir Pointing
+        # Orbit Pointing
+        G_rw_b = np.array(pyparams["reaction_wheels"]["rw_orientation"]).reshape(3, num_RWs)
+        nadir_cam_dir = np.array(pyparams["nadir_cam_dir"])
+        itm.figure()
+        for i, trial_number in enumerate(self.trials):
+            nadir_cam_dir_angle = []
+            rw_orb_dir_angle = []
+            for j in range(len(data_dicts[i]["Time [s]"])):
+                quat = np.array(
+                    [data_dicts[i]["q_w"][j], data_dicts[i]["q_x"][j], data_dicts[i]["q_y"][j], data_dicts[i]["q_z"][j]]
+                )
+                RE2b = quatrotation(quat).T
+                eci_pos = np.array(
+                    [data_dicts[i]["r_x ECI [m]"][j], data_dicts[i]["r_y ECI [m]"][j], data_dicts[i]["r_z ECI [m]"][j]]
+                )
+                nadir_vector = -RE2b @ eci_pos
+                nadir_vector = nadir_vector / np.linalg.norm(nadir_vector)
+                cam_angle = np.rad2deg(np.arccos(np.dot(nadir_cam_dir, nadir_vector)))
+                nadir_cam_dir_angle.append(cam_angle)
+
+                eci_vel = np.array(
+                    [
+                        data_dicts[i]["v_x ECI [m/s]"][j],
+                        data_dicts[i]["v_y ECI [m/s]"][j],
+                        data_dicts[i]["v_z ECI [m/s]"][j],
+                    ]
+                )
+                orb_ang_dir = np.cross(eci_pos, eci_vel)
+                orb_ang_dir = orb_ang_dir / np.linalg.norm(orb_ang_dir)
+                orb_ang_dir = Re2b @ orb_ang_dir
+                sun_pos = np.array(
+                    [
+                        data_dicts[i]["rSun_x ECI [m]"][j],
+                        data_dicts[i]["rSun_y ECI [m]"][j],
+                        data_dicts[i]["rSun_z ECI [m]"][j],
+                    ]
+                )
+                if np.dot(sun_pos, orb_ang_dir) < 0:
+                    orb_ang_dir = -orb_ang_dir
+                orb_angle = np.rad2deg(np.arccos(np.dot(orb_ang_dir, G_rw_b)))
+                rw_orb_dir_angle.append(orb_angle)
+
+            multiPlot(
+                data_dicts[i]["Time [s]"],
+                [nadir_cam_dir_angle, rw_orb_dir_angle],
+                seriesLabel=f"_{trial_number}",
+            )
+        annotateMultiPlot(
+            title="Nadir and Orbit Ang Mom alignment", ylabels=["Nadir Cam Dir Angle [deg]", "Orbit Dir Angle [deg]"]
+        )
+        save_figure(itm.gcf(), self.plot_dir, "nad_orb_point_true.png", self.close_after_saving)
+        # ==========================================================================
+        # Total Body frame torque of magnetorquers
+
+        itm.figure()
+        for i, trial_number in enumerate(self.trials):
+            volt_magnetorquer = np.array([data_dicts[i]["V_MTB_" + str(j) + " [V]"] for j in range(num_MTBs)])
+            mag_field = np.array(
+                [data_dicts[i]["xMag ECI [T]"], data_dicts[i]["yMag ECI [T]"], data_dicts[i]["zMag ECI [T]"]]
+            )
+            quat = np.array([data_dicts[i]["q_w"], data_dicts[i]["q_x"], data_dicts[i]["q_y"], data_dicts[i]["q_z"]])
+            torque_magnetorquer = np.zeros((3, len(data_dicts[i]["Time [s]"])))
+            for j in range(len(data_dicts[i]["Time [s]"])):
+                RE2b = quatrotation(quat[:, j]).T
+                mag_field_loc = RE2b @ mag_field[:, j]
+                for k in range(num_MTBs):
+                    Magnetorquers[k].set_voltage(volt_magnetorquer[k][j])
+                torque_magnetorquer[:, j] = np.sum(
+                    [Magnetorquers[k].get_torque(mag_field_loc) for k in range(num_MTBs)], axis=0
+                )
+
+            total_torque = torque_magnetorquer.tolist()
+            multiPlot(
+                data_dicts[i]["Time [s]"],
+                total_torque,
+                seriesLabel=f"_{trial_number}",
+            )
+        annotateMultiPlot(
+            title="Total Magnetorquer Body Frame Torque [Nm]", ylabels=["T_x [Nm]", "T_y [Nm]", "T_z [Nm]"]
+        )
+        save_figure(itm.gcf(), self.plot_dir, "total_mtb_body_frame_torque.png", self.close_after_saving)
 
     def sensor_measurement_plots(self):
         # ======================= Gyro measurement plots =======================
@@ -393,185 +522,64 @@
 
         save_figure(self.attitude_error_figure, self.plot_dir, "attitude_estimate_error.png", self.close_after_saving)
         save_figure(self.gyro_bias_error_figure, self.plot_dir, "gyro_bias_estimate_error.png", self.close_after_saving)
-=======
-                [data_dicts[i]["omega_x [rad/s]"], data_dicts[i]["omega_y [rad/s]"], data_dicts[i]["omega_z [rad/s]"]],
-                seriesLabel=f"_{trial_number}",
-            )
-        annotateMultiPlot(title="True body angular rate [rad/s]", ylabels=["x", "y", "z"])
-        save_figure(itm.gcf(), self.plot_dir, "body_omega_true.png", self.close_after_saving)
-        # ==========================================================================
-        # Plot the magnetic field in ECI
-        itm.figure()
-        for i, trial_number in enumerate(self.trials):
-            multiPlot(
-                data_dicts[i]["Time [s]"],
-                [data_dicts[i]["xMag ECI [T]"], data_dicts[i]["yMag ECI [T]"], data_dicts[i]["zMag ECI [T]"]],
-                seriesLabel=f"_{trial_number}",
-            )
-        annotateMultiPlot(title="ECI Magnetic Field [T]", ylabels=["x", "y", "z"])
-        save_figure(itm.gcf(), self.plot_dir, "mag_field_true.png", self.close_after_saving)
-        # ==========================================================================
-        # Plot the sun direction in ECI
-        itm.figure()
-        for i, trial_number in enumerate(self.trials):
-            multiPlot(
-                data_dicts[i]["Time [s]"],
-                [data_dicts[i]["rSun_x ECI [m]"], data_dicts[i]["rSun_y ECI [m]"], data_dicts[i]["rSun_z ECI [m]"]],
-                seriesLabel=f"_{trial_number}",
-            )
-        annotateMultiPlot(title="Sun Position in ECI [m]", ylabels=["x", "y", "z"])
-        save_figure(itm.gcf(), self.plot_dir, "ECI_sun_direction.png", self.close_after_saving)
-        # ==========================================================================
-        # Plot the angle between the angular momentum and the sun vector with the major inertia axis
-        # load inertia from config file (temp solution)
-        with open("../../montecarlo/configs/params.yaml", "r") as f:
-            pyparams = yaml.safe_load(f)
-        
-        J = np.array(pyparams["inertia"]["nominal_inertia"]).reshape((3,3))
-        eigenvalues, eigenvectors = np.linalg.eig(J)
-        idx = np.argsort(eigenvalues)
-        major_axis = eigenvectors[:, idx[2]]
-        if major_axis[np.argmax(np.abs(major_axis))] < 0:
-            major_axis = -major_axis
-        for i, trial_number in enumerate(self.trials):
-            bsun_vector = []
-            ang_mom_vector = []
-            ang_mom_norm_vector = []
-            for j in range(len(data_dicts[i]["Time [s]"])):
-                # Assuming the attitude quaternion is in the form [w, x, y, z]
-                quat = np.array([data_dicts[i]["q_w"][j], data_dicts[i]["q_x"][j], data_dicts[i]["q_y"][j], data_dicts[i]["q_z"][j]])
-                sun_vector_eci = np.array([data_dicts[i]["rSun_x ECI [m]"][j], data_dicts[i]["rSun_y ECI [m]"][j], data_dicts[i]["rSun_z ECI [m]"][j]])
-                # Rotate the sun vector from ECI to body frame using the quaternion
-                Re2b = quatrotation(quat).T
-                sun_vector_body = Re2b @ sun_vector_eci
-                sun_vector_body = sun_vector_body / np.linalg.norm(sun_vector_body)
-                angle_sv = np.rad2deg(np.arccos(np.dot(sun_vector_body, major_axis)))
-                bsun_vector.append(angle_sv)
-                ang_vel = np.array([data_dicts[i]["omega_x [rad/s]"][j], data_dicts[i]["omega_y [rad/s]"][j], data_dicts[i]["omega_z [rad/s]"][j]])
-                ang_mom = J @ ang_vel
-                ang_mom_norm = np.linalg.norm(ang_mom)
-                ang_mom_norm_vector.append(ang_mom_norm)
-                ang_mom = ang_mom / ang_mom_norm
-                angle_am = np.rad2deg(np.arccos(np.dot(ang_mom, major_axis)))
-                ang_mom_vector.append(angle_am)
-                ang_mom_norm
-            bsun_vector    = np.array(bsun_vector).T
-            ang_mom_vector = np.array(ang_mom_vector).T
-            itm.figure()
-            multiPlot(
-                data_dicts[i]["Time [s]"],
-                [bsun_vector, ang_mom_vector, ang_mom_norm_vector],
-                seriesLabel=f"_{trial_number}",
-            )
-        annotateMultiPlot(title="Sun Pointing/Spin Stabilization", 
-                          ylabels=["SunVector/MajorAx Angle [deg]", 
-                                   "AngMom/MajorAx Angle [deg]",
-                                   "AngMom norm [Nms]"])
-        save_figure(itm.gcf(), self.plot_dir, "sun_vector_body.png", self.close_after_saving)
-        # ==========================================================================
-        # Reaction Wheel Speed and Torque
-        num_RWs = pyparams["reaction_wheels"]["N_rw"]
-         
-        # G_rw_b = np.array(pyparams["rw_orientation"]).reshape(3, num_RWs)
-        itm.figure()
-        for i, trial_number in enumerate(self.trials):
-            rw_speed = [data_dicts[i]["omega_RW_" + str(j) + " [rad/s]"] for j in range(num_RWs)]
-            rw_speed_labels = [f"RW_{j}" for j in range(num_RWs)]
-            torque_rw = [data_dicts[i]["T_RW_" + str(j) + " [Nm]"] for j in range(num_RWs)]
-            rw_torque_labels = [f"Torque_RW_{j}" for j in range(num_RWs)]
-            rw_speed_torque = rw_speed + torque_rw
-            rw_speed_torque_labels = rw_speed_labels + rw_torque_labels
-            multiPlot(
-            data_dicts[i]["Time [s]"],
-            rw_speed_torque,
-            seriesLabel=f"_{trial_number}",
-            )
-        annotateMultiPlot(title="Reaction Wheel Speed and Torque", ylabels=rw_speed_torque_labels)
-        save_figure(itm.gcf(), self.plot_dir, "rw_w_T_true.png", self.close_after_saving)
-        # ==========================================================================
-        # Magnetorquer dipole moment
-        num_MTBs = pyparams["magnetorquers"]["N_mtb"]
-        Magnetorquers = [Magnetorquer(pyparams["magnetorquers"], IdMtb) for IdMtb in range(num_MTBs)] 
-        itm.figure()
-        for i, trial_number in enumerate(self.trials):
-            volt_magnetorquer = np.array([data_dicts[i]["V_MTB_" + str(j) + " [V]"] for j in range(num_MTBs)])
-            mtb_dipole_moment = np.zeros((num_MTBs, len(data_dicts[i]["Time [s]"])))
-            for j in range(len(data_dicts[i]["Time [s]"])):
-                for k in range(num_MTBs):
-                    Magnetorquers[k].set_voltage(volt_magnetorquer[k][j])
-                    mtb_dipole_moment[k][j] = np.linalg.norm(Magnetorquers[k].get_dipole_moment())
-
-            mtb_dipole_moment_labels = [f"MTB_{j} [Cm]" for j in range(num_MTBs)]
-            multiPlot(
-            data_dicts[i]["Time [s]"],
-            mtb_dipole_moment,
-            seriesLabel=f"_{trial_number}",
-            )
-        annotateMultiPlot(title="Magnetorquer Dipole Moment [C*m]", ylabels=mtb_dipole_moment_labels)
-        save_figure(itm.gcf(), self.plot_dir, "mtb_dipole_moment_true.png", self.close_after_saving)
-        # ==========================================================================
-        # Nadir Pointing
-        # Orbit Pointing 
-        G_rw_b        = np.array(pyparams["reaction_wheels"]["rw_orientation"]).reshape(3, num_RWs)
-        nadir_cam_dir = np.array(pyparams["nadir_cam_dir"])
-        itm.figure()
-        for i, trial_number in enumerate(self.trials):
-            nadir_cam_dir_angle = []
-            rw_orb_dir_angle = []
-            for j in range(len(data_dicts[i]["Time [s]"])):
-                quat = np.array([data_dicts[i]["q_w"][j], data_dicts[i]["q_x"][j], data_dicts[i]["q_y"][j], data_dicts[i]["q_z"][j]])
-                RE2b = quatrotation(quat).T
-                eci_pos = np.array([data_dicts[i]["r_x ECI [m]"][j], data_dicts[i]["r_y ECI [m]"][j], data_dicts[i]["r_z ECI [m]"][j]])
-                nadir_vector = -RE2b @ eci_pos
-                nadir_vector = nadir_vector / np.linalg.norm(nadir_vector)
-                cam_angle = np.rad2deg(np.arccos(np.dot(nadir_cam_dir, nadir_vector)))
-                nadir_cam_dir_angle.append(cam_angle)
-
-                eci_vel = np.array([data_dicts[i]["v_x ECI [m/s]"][j], data_dicts[i]["v_y ECI [m/s]"][j], data_dicts[i]["v_z ECI [m/s]"][j]])
-                orb_ang_dir = np.cross(eci_pos, eci_vel)
-                orb_ang_dir = orb_ang_dir / np.linalg.norm(orb_ang_dir)
-                orb_ang_dir = Re2b @ orb_ang_dir
-                sun_pos = np.array([data_dicts[i]["rSun_x ECI [m]"][j], data_dicts[i]["rSun_y ECI [m]"][j], data_dicts[i]["rSun_z ECI [m]"][j]])
-                if np.dot(sun_pos, orb_ang_dir) < 0:
-                    orb_ang_dir = -orb_ang_dir
-                orb_angle = np.rad2deg(np.arccos(np.dot(orb_ang_dir, G_rw_b)))
-                rw_orb_dir_angle.append(orb_angle)
-
-            multiPlot(
-            data_dicts[i]["Time [s]"],
-            [nadir_cam_dir_angle, rw_orb_dir_angle],
-            seriesLabel=f"_{trial_number}",
-            )
-        annotateMultiPlot(title="Nadir and Orbit Ang Mom alignment", ylabels=["Nadir Cam Dir Angle [deg]", "Orbit Dir Angle [deg]"])
-        save_figure(itm.gcf(), self.plot_dir, "nad_orb_point_true.png", self.close_after_saving)
-        # ==========================================================================
-        # Total Body frame torque of magnetorquers 
-
-        itm.figure()
-        for i, trial_number in enumerate(self.trials):
-            volt_magnetorquer = np.array([data_dicts[i]["V_MTB_" + str(j) + " [V]"] for j in range(num_MTBs)])
-            mag_field = np.array([data_dicts[i]["xMag ECI [T]"], 
-                                  data_dicts[i]["yMag ECI [T]"], 
-                                  data_dicts[i]["zMag ECI [T]"]])
-            quat = np.array([data_dicts[i]["q_w"], data_dicts[i]["q_x"], data_dicts[i]["q_y"], data_dicts[i]["q_z"]])
-            torque_magnetorquer = np.zeros((3, len(data_dicts[i]["Time [s]"])))
-            for j in range(len(data_dicts[i]["Time [s]"])):
-                RE2b = quatrotation(quat[:,j]).T
-                mag_field_loc = RE2b @ mag_field[:,j]
-                for k in range(num_MTBs):
-                    Magnetorquers[k].set_voltage(volt_magnetorquer[k][j])
-                torque_magnetorquer[:, j] = np.sum([Magnetorquers[k].get_torque(mag_field_loc) for k in range(num_MTBs)], axis=0)
-
-            total_torque = torque_magnetorquer.tolist()
-            multiPlot(
-            data_dicts[i]["Time [s]"],
-            total_torque,
-            seriesLabel=f"_{trial_number}",
-            )
-        annotateMultiPlot(title="Total Magnetorquer Body Frame Torque [Nm]", ylabels=["T_x [Nm]", "T_y [Nm]", "T_z [Nm]"])
-        save_figure(itm.gcf(), self.plot_dir, "total_mtb_body_frame_torque.png", self.close_after_saving)
-        
-
-        
- 
->>>>>>> 40501b3e
+
+    def estimated_gyro_bias(self):
+        # ======================= Estimated gyro bias =======================
+        filenames = []
+        for trial_number in self.trials:
+            filenames.append(os.path.join(self.trials_dir, f"trial{trial_number}/gyro_bias_estimated.bin"))
+
+        START = time.time()
+        args = [(filename, self.PERCENTAGE_OF_DATA_TO_PLOT) for filename in filenames]
+        with Pool() as pool:
+            data_dicts = pool.map(parse_bin_file_wrapper, args)
+        END = time.time()
+        print(f"Elapsed time to read in data: {END-START:.2f} s")
+        # --------------------------------------------------------------------------
+        itm.figure()
+        for i, trial_number in enumerate(self.trials):
+            multiPlot(
+                data_dicts[i]["Time [s]"],
+                np.rad2deg(
+                    np.array([data_dicts[i]["x [rad/s]"], data_dicts[i]["y [rad/s]"], data_dicts[i]["z [rad/s]"]])
+                ),
+                seriesLabel=f"_{trial_number}",
+            )
+        annotateMultiPlot(title="Estimated Gyro Bias [deg/s]", ylabels=["$x$", "$y$", "$z$"])
+        save_figure(itm.gcf(), self.plot_dir, "gyro_bias_estimated.png", self.close_after_saving)
+
+    def EKF_error_plots(self):
+        filenames = []
+        for trial_number in self.trials:
+            filenames.append(os.path.join(self.trials_dir, f"trial{trial_number}/attitude_ekf_error.bin"))
+
+        START = time.time()
+        args = [(filename, self.PERCENTAGE_OF_DATA_TO_PLOT) for filename in filenames]
+        with Pool() as pool:
+            data_dicts = pool.map(parse_bin_file_wrapper, args)
+        END = time.time()
+        print(f"Elapsed time to read in data: {END-START:.2f} s")
+        # ==========================================================================
+        # Attitude error plots
+        self.attitude_error_figure = itm.figure()
+        for i, trial_number in enumerate(self.trials):
+            multiPlot(
+                data_dicts[i]["Time [s]"],
+                np.rad2deg(np.array([data_dicts[i]["x [rad]"], data_dicts[i]["y [rad]"], data_dicts[i]["z [rad]"]])),
+                seriesLabel=f"_{trial_number}",
+            )
+        annotateMultiPlot(title="Attitude error [deg]", ylabels=["$x$", "$y$", "$z$"])
+        # ==========================================================================
+        # Gyro Bias error plots
+        self.gyro_bias_error_figure = itm.figure()
+        for i, trial_number in enumerate(self.trials):
+            multiPlot(
+                data_dicts[i]["Time [s]"],
+                np.rad2deg(
+                    np.array([data_dicts[i]["x [rad/s]"], data_dicts[i]["y [rad/s]"], data_dicts[i]["z [rad/s]"]])
+                ),
+                seriesLabel=f"_{trial_number}",
+            )
+        annotateMultiPlot(title="Gyro Bias error [deg/s]", ylabels=["$x$", "$y$", "$z$"])
+        # --------------------------------------------------------------------------
+        self._plot_state_estimate_covariance()  # show 3 sigma bounds