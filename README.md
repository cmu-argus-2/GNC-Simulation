--- conflicted
+++ resolved
@@ -1,42 +1,3 @@
-<<<<<<< HEAD
-# GNC Simulation - dev branch
-
-Active Branch for simulation development
-
-> [!WARNING]
-Do Not push code to main. Use PULL REQUESTS between dev and main
-
-## Style Guide
-> [!IMPORTANT]
-> PEP8 formatting rules
-
-1. Use <u> ruff </u> to auto-check formatting
-``` pip install ruff ``` or use VSCode Extension
-
-2. Before any function/class definition, provide the following details in a multi-line comment
-```
-    '''
-        FUNCTION <function name>
-
-        <function purpose>
-        
-        INPUTS:
-            <Numbered list of inputs>
-            
-        OUTPUTS:
-            <numbered list of outputs>
-    '''  
-```
-
-3. No Loose functions
-    - All files will have <u> one and only one </u> class definition within them
-    - There will not be any functions not present within a class definition
-    - If it does not make sense to have a class, consider merging the function with its caller
-
-## Code Architecture
-Refer to the code architecture <a href="https://www.notion.so/Physics-Model-Simulation-Architecture-10648018d82a80d4a90ce8fb38b47777">here</a>
-
-=======
 # 3dDynamicsSim
 
 This Repo contians C++ code for simulating the 3d Dynamics of a satellite  in orbit.
@@ -70,5 +31,4 @@
 
 
 # Satellite orbit demo
-There are also 2 files for simulating orbital dynamics in the plane. SatelliteAroudnEarth is exactly what it sounds like. SatelliteAroundEarthAndMoon shows a satellite moving on a trajectory resembling a figure 8 around earth and moon. 
->>>>>>> 0bb405c4
+There are also 2 files for simulating orbital dynamics in the plane. SatelliteAroudnEarth is exactly what it sounds like. SatelliteAroundEarthAndMoon shows a satellite moving on a trajectory resembling a figure 8 around earth and moon. 